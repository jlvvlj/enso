package org.enso.polyglot.runtime

import java.io.File
import java.nio.ByteBuffer
import java.util.UUID

import com.fasterxml.jackson.annotation.{JsonSubTypes, JsonTypeInfo}
import com.fasterxml.jackson.databind.ObjectMapper
import com.fasterxml.jackson.dataformat.cbor.CBORFactory
import com.fasterxml.jackson.module.scala.{
  DefaultScalaModule,
  ScalaObjectMapper
}
import org.enso.polyglot.Suggestion
import org.enso.polyglot.data.Tree
import org.enso.text.ContentVersion
import org.enso.text.editing.model.{Range, TextEdit}

import scala.util.Try

object Runtime {

  /** A common supertype for all Runtime API methods.
    */
  @JsonTypeInfo(use = JsonTypeInfo.Id.NAME, property = "type")
  @JsonSubTypes(
    Array(
      new JsonSubTypes.Type(
        value = classOf[Api.CreateContextRequest],
        name  = "createContextRequest"
      ),
      new JsonSubTypes.Type(
        value = classOf[Api.CreateContextResponse],
        name  = "createContextResponse"
      ),
      new JsonSubTypes.Type(
        value = classOf[Api.DestroyContextRequest],
        name  = "destroyContextRequest"
      ),
      new JsonSubTypes.Type(
        value = classOf[Api.DestroyContextResponse],
        name  = "destroyContextResponse"
      ),
      new JsonSubTypes.Type(
        value = classOf[Api.PushContextRequest],
        name  = "pushContextRequest"
      ),
      new JsonSubTypes.Type(
        value = classOf[Api.PushContextResponse],
        name  = "pushContextResponse"
      ),
      new JsonSubTypes.Type(
        value = classOf[Api.PopContextRequest],
        name  = "popContextRequest"
      ),
      new JsonSubTypes.Type(
        value = classOf[Api.PopContextResponse],
        name  = "popContextResponse"
      ),
      new JsonSubTypes.Type(
        value = classOf[Api.RecomputeContextRequest],
        name  = "recomputeContextRequest"
      ),
      new JsonSubTypes.Type(
        value = classOf[Api.RecomputeContextResponse],
        name  = "recomputeContextResponse"
      ),
      new JsonSubTypes.Type(
        value = classOf[Api.OpenFileNotification],
        name  = "openFileNotification"
      ),
      new JsonSubTypes.Type(
        value = classOf[Api.EditFileNotification],
        name  = "editFileNotification"
      ),
      new JsonSubTypes.Type(
        value = classOf[Api.CloseFileNotification],
        name  = "closeFileNotification"
      ),
      new JsonSubTypes.Type(
        value = classOf[Api.VisualisationUpdate],
        name  = "visualisationUpdate"
      ),
      new JsonSubTypes.Type(
        value = classOf[Api.AttachVisualisation],
        name  = "attachVisualisation"
      ),
      new JsonSubTypes.Type(
        value = classOf[Api.VisualisationAttached],
        name  = "visualisationAttached"
      ),
      new JsonSubTypes.Type(
        value = classOf[Api.DetachVisualisation],
        name  = "detachVisualisation"
      ),
      new JsonSubTypes.Type(
        value = classOf[Api.VisualisationDetached],
        name  = "visualisationDetached"
      ),
      new JsonSubTypes.Type(
        value = classOf[Api.ModifyVisualisation],
        name  = "modifyVisualisation"
      ),
      new JsonSubTypes.Type(
        value = classOf[Api.VisualisationModified],
        name  = "visualisationModified"
      ),
      new JsonSubTypes.Type(
        value = classOf[Api.ExpressionValuesComputed],
        name  = "expressionValuesComputed"
      ),
      new JsonSubTypes.Type(
        value = classOf[Api.RenameProject],
        name  = "renameProject"
      ),
      new JsonSubTypes.Type(
        value = classOf[Api.ProjectRenamed],
        name  = "projectRenamed"
      ),
      new JsonSubTypes.Type(
        value = classOf[Api.ContextNotExistError],
        name  = "contextNotExistError"
      ),
      new JsonSubTypes.Type(
        value = classOf[Api.EmptyStackError],
        name  = "emptyStackError"
      ),
      new JsonSubTypes.Type(
        value = classOf[Api.ModuleNotFound],
        name  = "moduleNotFound"
      ),
      new JsonSubTypes.Type(
        value = classOf[Api.ExecutionUpdate],
        name  = "executionUpdate"
      ),
      new JsonSubTypes.Type(
        value = classOf[Api.ExecutionFailed],
        name  = "executionFailed"
      ),
      new JsonSubTypes.Type(
<<<<<<< HEAD
=======
        value = classOf[Api.ExecutionComplete],
        name  = "executionSuccessful"
      ),
      new JsonSubTypes.Type(
>>>>>>> a0f87b36
        value = classOf[Api.VisualisationExpressionFailed],
        name  = "visualisationExpressionFailed"
      ),
      new JsonSubTypes.Type(
        value = classOf[Api.VisualisationEvaluationFailed],
        name  = "visualisationEvaluationFailed"
      ),
      new JsonSubTypes.Type(
        value = classOf[Api.VisualisationNotFound],
        name  = "visualisationNotFound"
      ),
      new JsonSubTypes.Type(
        value = classOf[Api.InvalidStackItemError],
        name  = "invalidStackItemError"
      ),
      new JsonSubTypes.Type(
        value = classOf[Api.InitializedNotification],
        name  = "initializedNotification"
      ),
      new JsonSubTypes.Type(
        value = classOf[Api.ShutDownRuntimeServer],
        name  = "shutDownRuntimeServer"
      ),
      new JsonSubTypes.Type(
        value = classOf[Api.RuntimeServerShutDown],
        name  = "runtimeServerShutDown"
      ),
      new JsonSubTypes.Type(
        value = classOf[Api.SuggestionsDatabaseUpdateNotification],
        name  = "suggestionsDatabaseUpdateNotification"
      ),
      new JsonSubTypes.Type(
        value = classOf[Api.SuggestionsDatabaseReIndexNotification],
        name  = "suggestionsDatabaseReindexNotification"
      )
    )
  )
  sealed trait Api
  sealed trait ApiRequest      extends Api
  sealed trait ApiResponse     extends Api
  sealed trait ApiNotification extends ApiResponse

  object Api {

    type ContextId       = UUID
    type ExpressionId    = UUID
    type RequestId       = UUID
    type VisualisationId = UUID

    /** Indicates error response.
      */
    sealed trait Error extends ApiResponse

    /** A representation of a pointer to a method definition.
      */
    case class MethodPointer(file: File, definedOnType: String, name: String)

    /** A representation of an executable position in code.
      */
    @JsonTypeInfo(use = JsonTypeInfo.Id.NAME, property = "type")
    @JsonSubTypes(
      Array(
        new JsonSubTypes.Type(
          value = classOf[StackItem.ExplicitCall],
          name  = "explicitCall"
        ),
        new JsonSubTypes.Type(
          value = classOf[StackItem.LocalCall],
          name  = "localCall"
        )
      )
    )
    sealed trait StackItem

    object StackItem {

      /** A call performed at the top of the stack, to initialize the context.
        */
      case class ExplicitCall(
        methodPointer: MethodPointer,
        thisArgumentExpression: Option[String],
        positionalArgumentsExpressions: Vector[String]
      ) extends StackItem

      /** A call corresponding to "entering a function call".
        */
      case class LocalCall(expressionId: ExpressionId) extends StackItem
    }

    /** An update containing information about expression.
      *
      * @param expressionId expression id.
      * @param expressionType the type of expression.
      * @param shortValue the value of expression.
      * @param methodCall the pointer to a method definition.
      */
    case class ExpressionValueUpdate(
      expressionId: ExpressionId,
      expressionType: Option[String],
      shortValue: Option[String],
      methodCall: Option[MethodPointer]
    )

    /** An object representing invalidated expressions selector.
      */
    @JsonTypeInfo(use = JsonTypeInfo.Id.NAME, property = "type")
    @JsonSubTypes(
      Array(
        new JsonSubTypes.Type(
          value = classOf[InvalidatedExpressions.All],
          name  = "all"
        ),
        new JsonSubTypes.Type(
          value = classOf[InvalidatedExpressions.Expressions],
          name  = "expressions"
        )
      )
    )
    sealed trait InvalidatedExpressions

    object InvalidatedExpressions {

      /** An object representing invalidation of all expressions.
        */
      case class All() extends InvalidatedExpressions

      /** An object representing invalidation of a list of expressions.
        *
        * @param value a list of expressions to invalidate.
        */
      case class Expressions(value: Vector[ExpressionId])
          extends InvalidatedExpressions
    }

    /** A notification about updated expressions of the context.
      *
      * @param contextId the context's id.
      * @param updates a list of updates.
      */
    case class ExpressionValuesComputed(
      contextId: ContextId,
      updates: Vector[ExpressionValueUpdate]
    ) extends ApiNotification

    /** Represents a visualisation context.
      *
      * @param visualisationId a visualisation identifier
      * @param contextId a context identifier
      * @param expressionId an expression identifier
      */
    case class VisualisationContext(
      visualisationId: VisualisationId,
      contextId: ContextId,
      expressionId: ExpressionId
    )

    /** A configuration object for properties of the visualisation.
      *
      * @param executionContextId an execution context of the visualisation
      * @param visualisationModule a qualified name of the module containing
      *                            the expression which creates visualisation
      * @param expression the expression that creates a visualisation
      */
    case class VisualisationConfiguration(
      executionContextId: ContextId,
      visualisationModule: String,
      expression: String
    )

    /** An operation applied to the suggestion argument. */
    @JsonTypeInfo(use = JsonTypeInfo.Id.NAME, property = "type")
    @JsonSubTypes(
      Array(
        new JsonSubTypes.Type(
          value = classOf[SuggestionArgumentAction.Add],
          name  = "suggestionArgumentActionAdd"
        ),
        new JsonSubTypes.Type(
<<<<<<< HEAD
          value = classOf[SuggestionsDatabaseUpdate.Remove],
          name  = "suggestionsDatabaseUpdateRemove"
=======
          value = classOf[SuggestionArgumentAction.Remove],
          name  = "suggestionArgumentActionRemove"
        ),
        new JsonSubTypes.Type(
          value = classOf[SuggestionArgumentAction.Modify],
          name  = "suggestionArgumentActionModify"
>>>>>>> a0f87b36
        )
      )
    )
    sealed trait SuggestionArgumentAction
    object SuggestionArgumentAction {

      /** Add the argument to a list.
        *
        * @param index the position of the argument
        * @param argument the argument to add
        */
      case class Add(index: Int, argument: Suggestion.Argument)
          extends SuggestionArgumentAction

<<<<<<< HEAD
      /** Create or replace the database entry.
=======
      /** Remove the argument from a list.
>>>>>>> a0f87b36
        *
        * @param index the position of the arugment
        */
      case class Remove(index: Int) extends SuggestionArgumentAction

<<<<<<< HEAD
      /** Remove the database entry.
=======
      /** Modify the argument at the specified index.
>>>>>>> a0f87b36
        *
        * @param index the position of the argument
        * @param name the name to update
        * @param reprType the argument type to update
        * @param isSuspended the suspended flag to update
        * @param hasDefault the default flag to update
        * @param defaultValue the default value to update
        */
<<<<<<< HEAD
      case class Remove(suggestion: Suggestion)
          extends SuggestionsDatabaseUpdate
=======
      case class Modify(
        index: Int,
        name: Option[String]                 = None,
        reprType: Option[String]             = None,
        isSuspended: Option[Boolean]         = None,
        hasDefault: Option[Boolean]          = None,
        defaultValue: Option[Option[String]] = None
      ) extends SuggestionArgumentAction
    }

    /** An operation applied to the update */
    @JsonTypeInfo(use = JsonTypeInfo.Id.NAME, property = "type")
    @JsonSubTypes(
      Array(
        new JsonSubTypes.Type(
          value = classOf[SuggestionAction.Add],
          name  = "suggestionActionAdd"
        ),
        new JsonSubTypes.Type(
          value = classOf[SuggestionAction.Remove],
          name  = "suggestionActionRemove"
        ),
        new JsonSubTypes.Type(
          value = classOf[SuggestionAction.Modify],
          name  = "suggestionActionModify"
        )
      )
    )
    sealed trait SuggestionAction
    object SuggestionAction {

      /** Add the suggestion. */
      case class Add() extends SuggestionAction

      /** Remove the suggestion. */
      case class Remove() extends SuggestionAction

      /** Modify the suggestion.
        *
        * @param externalId the external id to update
        * @param arguments the arguments to update
        * @param returnType the return type to update
        * @param documentation the documentation string to update
        * @param scope the scope to update
        */
      case class Modify(
        externalId: Option[Option[Suggestion.ExternalId]] = None,
        arguments: Option[Seq[SuggestionArgumentAction]]  = None,
        returnType: Option[String]                        = None,
        documentation: Option[Option[String]]             = None,
        scope: Option[Suggestion.Scope]                   = None
      ) extends SuggestionAction
    }

    /** An action to apply to the suggestions database. */
    @JsonTypeInfo(use = JsonTypeInfo.Id.NAME, property = "type")
    @JsonSubTypes(
      Array(
        new JsonSubTypes.Type(
          value = classOf[SuggestionsDatabaseAction.Clean],
          name  = "suggestionsDatabaseActionClean"
        )
      )
    )
    sealed trait SuggestionsDatabaseAction
    object SuggestionsDatabaseAction {

      /** Remove all module entries from the database.
        *
        * @param module the module name
        */
      case class Clean(module: String) extends SuggestionsDatabaseAction
    }

    /** A suggestion update.
      *
      * @param suggestion the original suggestion
      * @param action the operation that is applied to the update
      */
    case class SuggestionUpdate(
      suggestion: Suggestion,
      action: SuggestionAction
    )

    @JsonTypeInfo(use = JsonTypeInfo.Id.NAME, property = "type")
    @JsonSubTypes(
      Array(
        new JsonSubTypes.Type(
          value = classOf[DiagnosticType.Error],
          name  = "diagnosticTypeError"
        ),
        new JsonSubTypes.Type(
          value = classOf[DiagnosticType.Warning],
          name  = "diagnosticTypeWarning"
        )
      )
    )
    sealed trait DiagnosticType
    object DiagnosticType {

      case class Error()   extends DiagnosticType
      case class Warning() extends DiagnosticType
    }

    /** The element in the stack trace.
      *
      * @param functionName the function containing the stack call
      * @param file the location of a file
      * @param location the location of the element in a file
      */
    case class StackTraceElement(
      functionName: String,
      file: Option[File],
      location: Option[Range]
    )

    @JsonTypeInfo(use = JsonTypeInfo.Id.NAME, property = "type")
    @JsonSubTypes(
      Array(
        new JsonSubTypes.Type(
          value = classOf[ExecutionResult.Diagnostic],
          name  = "executionOutcomeDiagnostic"
        ),
        new JsonSubTypes.Type(
          value = classOf[ExecutionResult.Failure],
          name  = "executionOutcomeFailure"
        )
      )
    )
    sealed trait ExecutionResult
    object ExecutionResult {

      /** A diagnostic object produced as a compilation outcome, like error or
        * warning.
        *
        * @param kind the diagnostic type
        * @param message the diagnostic message
        * @param file the location of a file
        * @param location the location of the diagnostic object in a file
        * @param stack the stack trace
        */
      case class Diagnostic(
        kind: DiagnosticType,
        message: String,
        file: Option[File],
        location: Option[Range],
        stack: Vector[StackTraceElement]
      ) extends ExecutionResult

      case object Diagnostic {

        /** Create an error diagnostic message.
          *
          * @param message the diagnostic message
          * @param file the location of a file
          * @param location the location of the diagnostic object in a file
          * @param stack the stack trace
          * @return the instance of an error [[Diagnostic]] message
          */
        def error(
          message: String,
          file: Option[File]               = None,
          location: Option[Range]          = None,
          stack: Vector[StackTraceElement] = Vector()
        ): Diagnostic =
          new Diagnostic(DiagnosticType.Error(), message, file, location, stack)

        /** Create a warning diagnostic message.
          *
          * @param message the diagnostic message
          * @param file the location of a file
          * @param location the location of the diagnostic object in a file
          * @param stack the stack trace
          * @return the instance of a warning [[Diagnostic]] message
          */
        def warning(
          message: String,
          file: Option[File]               = None,
          location: Option[Range]          = None,
          stack: Vector[StackTraceElement] = Vector()
        ): Diagnostic =
          new Diagnostic(
            DiagnosticType.Warning(),
            message,
            file,
            location,
            stack
          )
      }

      /** A critical failure when attempting to execute a context.
        *
        * @param message the error message
        * @param file the location of a file producing the error
        */
      case class Failure(message: String, file: Option[File])
          extends ExecutionResult

>>>>>>> a0f87b36
    }

    /** The notification about the execution status.
      *
      * @param contextId the context's id
      * @param diagnostics the list of diagnostic messages
      */
    case class ExecutionUpdate(
      contextId: ContextId,
      diagnostics: Seq[ExecutionResult.Diagnostic]
    ) extends ApiNotification

    /** Signals about the critical failure during the context execution.
      *
      * @param contextId the context's id
      * @param failure the error description
      */
    case class ExecutionFailed(
      contextId: ContextId,
      failure: ExecutionResult.Failure
    ) extends ApiNotification

    /** An event signaling a visualisation update.
      *
      * @param visualisationContext a visualisation context
      * @param data a visualisation data
      */
    case class VisualisationUpdate(
      visualisationContext: VisualisationContext,
      data: Array[Byte]
    ) extends ApiNotification

    /** Envelope for an Api request.
      *
      * @param requestId the request identifier.
      * @param payload the request payload.
      */
    case class Request(requestId: Option[RequestId], payload: ApiRequest)

    object Request {

      /** A smart constructor for [[Request]].
        *
        * @param requestId the reqest identifier.
        * @param payload the request payload.
        * @return a request object with specified request id and payload.
        */
      def apply(requestId: RequestId, payload: ApiRequest): Request =
        Request(Some(requestId), payload)

      /** A smart constructor for [[Request]].
        *
        * @param payload the request payload.
        * @return a request object without request id and specified payload.
        */
      def apply(payload: ApiRequest): Request =
        Request(None, payload)
    }

    /** Envelope for an Api response.
      *
      * @param correlationId request that initiated the response
      * @param payload response
      */
    case class Response(correlationId: Option[RequestId], payload: ApiResponse)

    object Response {

      /** A smart constructor for [[Response]].
        *
        * @param correlationId the request id triggering this response.
        * @param payload the response payload.
        * @return a response object with specified correlation id and payload.
        */
      def apply(correlationId: RequestId, payload: ApiResponse): Response =
        Response(Some(correlationId), payload)

      /** A smart constructor for [[Response]] that was not triggered by
        * any request (i.e. a notification).
        *
        * @param payload the data carried by the response.
        * @return a response without a correlation id and specified payload.
        */
      def apply(payload: ApiResponse): Response = Response(None, payload)
    }

    /** A Request sent from the client to the runtime server, to create a new
      * execution context with a given id.
      *
      * @param contextId the newly created context's id.
      */
    case class CreateContextRequest(contextId: ContextId) extends ApiRequest

    /** A response sent from the server upon handling the [[CreateContextRequest]]
      *
      * @param contextId the newly created context's id.
      */
    case class CreateContextResponse(contextId: ContextId) extends ApiResponse

    /** A Request sent from the client to the runtime server, to destroy an
      * execution context with a given id.
      *
      * @param contextId the destroyed context's id.
      */
    case class DestroyContextRequest(contextId: ContextId) extends ApiRequest

    /** A success response sent from the server upon handling the
      * [[DestroyContextRequest]]
      *
      * @param contextId the destroyed context's id
      */
    case class DestroyContextResponse(contextId: ContextId) extends ApiResponse

    /** A Request sent from the client to the runtime server, to move
      * the execution context to a new location deeper down the stack.
      *
      * @param contextId the context's id.
      * @param stackItem an item that should be pushed on the stack.
      */
    case class PushContextRequest(contextId: ContextId, stackItem: StackItem)
        extends ApiRequest

    /** A response sent from the server upon handling the [[PushContextRequest]]
      *
      * @param contextId the context's id.
      */
    case class PushContextResponse(contextId: ContextId) extends ApiResponse

    /** A Request sent from the client to the runtime server, to move
      * the execution context up the stack.
      *
      * @param contextId the context's id.
      */
    case class PopContextRequest(contextId: ContextId) extends ApiRequest

    /** A response sent from the server upon handling the [[PopContextRequest]]
      *
      * @param contextId the context's id.
      */
    case class PopContextResponse(contextId: ContextId) extends ApiResponse

    /** A Request sent from the client to the runtime server, to recompute
      * the execution context.
      *
      * @param contextId the context's id.
      * @param expressions the selector specifying which expressions should be
      * recomputed.
      */
    case class RecomputeContextRequest(
      contextId: ContextId,
      expressions: Option[InvalidatedExpressions]
    ) extends ApiRequest

    /** A response sent from the server upon handling the
      * [[RecomputeContextRequest]]
      *
      * @param contextId the context's id.
      */
    case class RecomputeContextResponse(contextId: ContextId)
        extends ApiResponse

    /** An error response signifying a non-existent context.
      *
      * @param contextId the context's id
      */
    case class ContextNotExistError(contextId: ContextId) extends Error

    /** Signals that a module cannot be found.
      *
      * @param moduleName the module name
      */
    case class ModuleNotFound(moduleName: String) extends Error

<<<<<<< HEAD
    /**
      * Signals that execution of a context failed.
      *
      * @param contextId the context's id.
      * @param message the error message.
      */
    case class ExecutionFailed(contextId: ContextId, message: String)
        extends ApiNotification

    /**
      * Signals that an expression specified in a [[AttachVisualisation]] or
=======
    /** Signals that execution of a context completed.
      *
      * @param contextId the context's id
      */
    case class ExecutionComplete(contextId: ContextId) extends ApiNotification

    /** Signals that an expression specified in a [[AttachVisualisation]] or
>>>>>>> a0f87b36
      * a [[ModifyVisualisation]] cannot be evaluated.
      *
      * @param message the reason of the failure
      */
    case class VisualisationExpressionFailed(message: String) extends Error

    /** Signals that an evaluation of a code responsible for generating
      * visualisation data failed.
      *
      * @param contextId the context's id.
      * @param message the reason of the failure
      */
    case class VisualisationEvaluationFailed(
      contextId: ContextId,
      message: String
    ) extends ApiNotification

    /** Signals that visualisation cannot be found.
      */
    case class VisualisationNotFound() extends Error

    /** An error response signifying that stack is empty.
      *
      * @param contextId the context's id
      */
    case class EmptyStackError(contextId: ContextId) extends Error

    /** An error response signifying that stack item is invalid.
      *
      * @param contextId the context's id
      */
    case class InvalidStackItemError(contextId: ContextId) extends Error

    /** A notification sent to the server about switching a file to literal
      * contents.
      *
      * @param path the file being moved to memory.
      * @param contents the current file contents.
      * @param isIndexed the flag specifying whether the file is indexed
      */
    case class OpenFileNotification(
      path: File,
      contents: String,
      isIndexed: Boolean
    ) extends ApiRequest

    /** A notification sent to the server about in-memory file contents being
      * edited.
      *
      * @param path the file being edited.
      * @param edits the diffs to apply to the contents.
      */
    case class EditFileNotification(path: File, edits: Seq[TextEdit])
        extends ApiRequest

    /** A notification sent to the server about dropping the file from memory
      * back to on-disk version.
      *
      * @param path the file being closed.
      */
    case class CloseFileNotification(path: File) extends ApiRequest

    /** Notification sent from the server to the client upon successful
      * initialization. Any messages sent to the server before receiving this
      * message will be dropped.
      */
    case class InitializedNotification() extends ApiResponse

    /** A request sent from the client to the runtime server, to create a new
      * visualisation for an expression identified by `expressionId`.
      *
      * @param visualisationId an identifier of a visualisation
      * @param expressionId an identifier of an expression which is visualised
      * @param visualisationConfig a configuration object for properties of the
      *                            visualisation
      */
    case class AttachVisualisation(
      visualisationId: VisualisationId,
      expressionId: ExpressionId,
      visualisationConfig: VisualisationConfiguration
    ) extends ApiRequest

    /** Signals that attaching a visualisation has succeeded.
      */
    case class VisualisationAttached() extends ApiResponse

    /** A request sent from the client to the runtime server, to detach a
      * visualisation from an expression identified by `expressionId`.
      *
      * @param contextId an execution context identifier
      * @param visualisationId an identifier of a visualisation
      * @param expressionId an identifier of an expression which is visualised
      */
    case class DetachVisualisation(
      contextId: ContextId,
      visualisationId: VisualisationId,
      expressionId: ExpressionId
    ) extends ApiRequest

    /** Signals that detaching a visualisation has succeeded.
      */
    case class VisualisationDetached() extends ApiResponse

    /** A request sent from the client to the runtime server, to modify a
      * visualisation identified by `visualisationId`.
      *
      * @param visualisationId     an identifier of a visualisation
      * @param visualisationConfig a configuration object for properties of the
      *                            visualisation
      */
    case class ModifyVisualisation(
      visualisationId: VisualisationId,
      visualisationConfig: VisualisationConfiguration
    ) extends ApiRequest

    /** Signals that a visualisation modification has succeeded.
      */
    case class VisualisationModified() extends ApiResponse

    /** A request to shut down the runtime server.
      */
    case class ShutDownRuntimeServer() extends ApiRequest

    /** Signals that the runtime server has been shut down.
      */
    case class RuntimeServerShutDown() extends ApiResponse

    /** A request for project renaming.
      *
      * @param oldName the old project name
      * @param newName the new project name
      */
    case class RenameProject(oldName: String, newName: String)
        extends ApiRequest

    /** Signals that project has been renamed.
      *
      * @param newName the new project name
      */
    case class ProjectRenamed(newName: String) extends ApiResponse

<<<<<<< HEAD
    /**
      * A notification about the change in the suggestions database.
      *
      * @param updates the list of database updates
      */
    case class SuggestionsDatabaseUpdateNotification(
      updates: Seq[SuggestionsDatabaseUpdate]
=======
    /** A notification about the changes in the suggestions database.
      *
      * @param file the module file path
      * @param version the version of the module
      * @param actions the list of actions to apply to the suggestions database
      * @param updates the list of suggestions extracted from module
      */
    case class SuggestionsDatabaseModuleUpdateNotification(
      file: File,
      version: ContentVersion,
      actions: Vector[SuggestionsDatabaseAction],
      updates: Tree[SuggestionUpdate]
>>>>>>> a0f87b36
    ) extends ApiNotification

    /**
      * A notification about the re-indexed module updates.
      *
      * @param moduleName the name of re-indexed module
      * @param updates the list of database updates
      */
    case class SuggestionsDatabaseReIndexNotification(
      moduleName: String,
      updates: Seq[SuggestionsDatabaseUpdate.Add]
    ) extends ApiNotification

    private lazy val mapper = {
      val factory = new CBORFactory()
      val mapper  = new ObjectMapper(factory) with ScalaObjectMapper
      mapper.registerModule(DefaultScalaModule)
    }

    /** Serializes a Request into a byte buffer.
      *
      * @param message the message to serialize.
      * @return the serialized version of the message.
      */
    def serialize(message: Request): ByteBuffer =
      ByteBuffer.wrap(mapper.writeValueAsBytes(message))

    /** Serializes a Response into a byte buffer.
      *
      * @param message the message to serialize.
      * @return the serialized version of the message.
      */
    def serialize(message: Response): ByteBuffer =
      ByteBuffer.wrap(mapper.writeValueAsBytes(message))

    /** Deserializes a byte buffer into a Request message.
      *
      * @param bytes the buffer to deserialize
      * @return the deserialized message, if the byte buffer can be deserialized.
      */
    def deserializeRequest(bytes: ByteBuffer): Option[Request] =
      Try(mapper.readValue(bytes.array(), classOf[Request])).toOption

    /** Deserializes a byte buffer into a Response message.
      *
      * @param bytes the buffer to deserialize
      * @return the deserialized message, if the byte buffer can be deserialized.
      */
    def deserializeResponse(bytes: ByteBuffer): Option[Response] =
      Try(mapper.readValue(bytes.array(), classOf[Response])).toOption
  }

}<|MERGE_RESOLUTION|>--- conflicted
+++ resolved
@@ -138,13 +138,10 @@
         name  = "executionFailed"
       ),
       new JsonSubTypes.Type(
-<<<<<<< HEAD
-=======
         value = classOf[Api.ExecutionComplete],
         name  = "executionSuccessful"
       ),
       new JsonSubTypes.Type(
->>>>>>> a0f87b36
         value = classOf[Api.VisualisationExpressionFailed],
         name  = "visualisationExpressionFailed"
       ),
@@ -173,12 +170,16 @@
         name  = "runtimeServerShutDown"
       ),
       new JsonSubTypes.Type(
-        value = classOf[Api.SuggestionsDatabaseUpdateNotification],
-        name  = "suggestionsDatabaseUpdateNotification"
-      ),
-      new JsonSubTypes.Type(
-        value = classOf[Api.SuggestionsDatabaseReIndexNotification],
-        name  = "suggestionsDatabaseReindexNotification"
+        value = classOf[Api.SuggestionsDatabaseModuleUpdateNotification],
+        name  = "suggestionsDatabaseModuleUpdateNotification"
+      ),
+      new JsonSubTypes.Type(
+        value = classOf[Api.InvalidateModulesIndexRequest],
+        name  = "invalidateModulesIndexRequest"
+      ),
+      new JsonSubTypes.Type(
+        value = classOf[Api.InvalidateModulesIndexResponse],
+        name  = "invalidateModulesIndexResponse"
       )
     )
   )
@@ -200,7 +201,11 @@
 
     /** A representation of a pointer to a method definition.
       */
-    case class MethodPointer(file: File, definedOnType: String, name: String)
+    case class MethodPointer(
+      module: String,
+      definedOnType: String,
+      name: String
+    )
 
     /** A representation of an executable position in code.
       */
@@ -238,13 +243,11 @@
       *
       * @param expressionId expression id.
       * @param expressionType the type of expression.
-      * @param shortValue the value of expression.
       * @param methodCall the pointer to a method definition.
       */
     case class ExpressionValueUpdate(
       expressionId: ExpressionId,
       expressionType: Option[String],
-      shortValue: Option[String],
       methodCall: Option[MethodPointer]
     )
 
@@ -323,17 +326,12 @@
           name  = "suggestionArgumentActionAdd"
         ),
         new JsonSubTypes.Type(
-<<<<<<< HEAD
-          value = classOf[SuggestionsDatabaseUpdate.Remove],
-          name  = "suggestionsDatabaseUpdateRemove"
-=======
           value = classOf[SuggestionArgumentAction.Remove],
           name  = "suggestionArgumentActionRemove"
         ),
         new JsonSubTypes.Type(
           value = classOf[SuggestionArgumentAction.Modify],
           name  = "suggestionArgumentActionModify"
->>>>>>> a0f87b36
         )
       )
     )
@@ -348,21 +346,13 @@
       case class Add(index: Int, argument: Suggestion.Argument)
           extends SuggestionArgumentAction
 
-<<<<<<< HEAD
-      /** Create or replace the database entry.
-=======
       /** Remove the argument from a list.
->>>>>>> a0f87b36
         *
         * @param index the position of the arugment
         */
       case class Remove(index: Int) extends SuggestionArgumentAction
 
-<<<<<<< HEAD
-      /** Remove the database entry.
-=======
       /** Modify the argument at the specified index.
->>>>>>> a0f87b36
         *
         * @param index the position of the argument
         * @param name the name to update
@@ -371,10 +361,6 @@
         * @param hasDefault the default flag to update
         * @param defaultValue the default value to update
         */
-<<<<<<< HEAD
-      case class Remove(suggestion: Suggestion)
-          extends SuggestionsDatabaseUpdate
-=======
       case class Modify(
         index: Int,
         name: Option[String]                 = None,
@@ -573,7 +559,6 @@
       case class Failure(message: String, file: Option[File])
           extends ExecutionResult
 
->>>>>>> a0f87b36
     }
 
     /** The notification about the execution status.
@@ -747,19 +732,6 @@
       */
     case class ModuleNotFound(moduleName: String) extends Error
 
-<<<<<<< HEAD
-    /**
-      * Signals that execution of a context failed.
-      *
-      * @param contextId the context's id.
-      * @param message the error message.
-      */
-    case class ExecutionFailed(contextId: ContextId, message: String)
-        extends ApiNotification
-
-    /**
-      * Signals that an expression specified in a [[AttachVisualisation]] or
-=======
     /** Signals that execution of a context completed.
       *
       * @param contextId the context's id
@@ -767,7 +739,6 @@
     case class ExecutionComplete(contextId: ContextId) extends ApiNotification
 
     /** Signals that an expression specified in a [[AttachVisualisation]] or
->>>>>>> a0f87b36
       * a [[ModifyVisualisation]] cannot be evaluated.
       *
       * @param message the reason of the failure
@@ -909,15 +880,6 @@
       */
     case class ProjectRenamed(newName: String) extends ApiResponse
 
-<<<<<<< HEAD
-    /**
-      * A notification about the change in the suggestions database.
-      *
-      * @param updates the list of database updates
-      */
-    case class SuggestionsDatabaseUpdateNotification(
-      updates: Seq[SuggestionsDatabaseUpdate]
-=======
     /** A notification about the changes in the suggestions database.
       *
       * @param file the module file path
@@ -930,19 +892,13 @@
       version: ContentVersion,
       actions: Vector[SuggestionsDatabaseAction],
       updates: Tree[SuggestionUpdate]
->>>>>>> a0f87b36
     ) extends ApiNotification
 
-    /**
-      * A notification about the re-indexed module updates.
-      *
-      * @param moduleName the name of re-indexed module
-      * @param updates the list of database updates
-      */
-    case class SuggestionsDatabaseReIndexNotification(
-      moduleName: String,
-      updates: Seq[SuggestionsDatabaseUpdate.Add]
-    ) extends ApiNotification
+    /** A request to invalidate the indexed flag of the modules. */
+    case class InvalidateModulesIndexRequest() extends ApiRequest
+
+    /** Signals that the module indexes has been invalidated. */
+    case class InvalidateModulesIndexResponse() extends ApiResponse
 
     private lazy val mapper = {
       val factory = new CBORFactory()
