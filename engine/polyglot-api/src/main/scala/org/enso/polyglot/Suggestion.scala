--- conflicted
+++ resolved
@@ -26,9 +26,6 @@
     )
   )
 )
-<<<<<<< HEAD
-sealed trait Suggestion
-=======
 sealed trait Suggestion {
 
   def externalId: Option[Suggestion.ExternalId]
@@ -37,7 +34,6 @@
   def returnType: String
 }
 
->>>>>>> a0f87b36
 object Suggestion {
 
   type ExternalId = UUID
