--- conflicted
+++ resolved
@@ -20,7 +20,8 @@
   val millionElementList = buildInputList(million)
 
   val generateListCode =
-    """
+    """from Builtins import all
+      |
       |main = length ->
       |    generator = acc -> i -> if i == 0 then acc else @Tail_Call generator (Cons i acc) (i - 1)
       |
@@ -29,8 +30,6 @@
     """.stripMargin
   val generateList = getMain(generateListCode)
 
-<<<<<<< HEAD
-=======
   val generateListQualifiedCode =
     """from Builtins import all
       |
@@ -42,9 +41,9 @@
     """.stripMargin
   val generateListQualified = getMain(generateListQualifiedCode)
 
->>>>>>> a0f87b36
   val reverseListCode =
-    """
+    """from Builtins import all
+      |
       |main = list ->
       |    reverser = acc -> list -> case list of
       |        Cons h t -> @Tail_Call reverser (Cons h acc) t
@@ -56,7 +55,8 @@
   val reverseList = getMain(reverseListCode)
 
   val reverseListMethodsCode =
-    """
+    """from Builtins import all
+      |
       |Cons.reverse = acc -> case this of
       |    Cons h t -> @Tail_Call reverse t (Cons h acc)
       |
@@ -69,7 +69,8 @@
   val reverseListMethods = getMain(reverseListMethodsCode)
 
   val sumListCode =
-    """
+    """from Builtins import all
+      |
       |main = list ->
       |    summator = acc -> list -> case list of
       |        Cons h t -> @Tail_Call summator acc+h t
@@ -81,7 +82,8 @@
   val sumList = getMain(sumListCode)
 
   val sumListLeftFoldCode =
-    """
+    """from Builtins import all
+      |
       |main = list ->
       |    fold = f -> acc -> list -> case list of
       |        Cons h t -> @Tail_Call fold f (f acc h) t
@@ -93,7 +95,8 @@
   val sumListLeftFold = getMain(sumListLeftFoldCode)
 
   val sumListFallbackCode =
-    """
+    """from Builtins import all
+      |
       |main = list ->
       |    summator = acc -> list -> case list of
       |        Cons h t -> @Tail_Call summator acc+h t
@@ -105,7 +108,8 @@
   val sumListFallback = getMain(sumListFallbackCode)
 
   val sumListMethodsCode =
-    """
+    """from Builtins import all
+      |
       |Nil.sum = acc -> acc
       |Cons.sum = acc -> case this of
       |    Cons h t -> @Tail_Call sum t h+acc
@@ -117,7 +121,8 @@
   val sumListMethods = getMain(sumListMethodsCode)
 
   val mapReverseListCode =
-    """
+    """from Builtins import all
+      |
       |Nil.mapReverse = f -> acc -> acc
       |Cons.mapReverse = f -> acc -> case this of
       |    Cons h t -> @Tail_Call mapReverse t f (Cons (f h) acc)
@@ -129,7 +134,8 @@
   val mapReverseList = getMain(mapReverseListCode)
 
   val mapReverseListCurryCode =
-    """
+    """from Builtins import all
+      |
       |Nil.mapReverse = f -> acc -> acc
       |Cons.mapReverse = f -> acc -> case this of
       |    Cons h t -> @Tail_Call mapReverse t f (Cons (f h) acc)
