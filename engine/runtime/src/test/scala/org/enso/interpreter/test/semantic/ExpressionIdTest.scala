package org.enso.interpreter.test.semantic

import org.enso.interpreter.test.{InterpreterContext, InterpreterTest, Metadata}

class ExpressionIdTest extends InterpreterTest {
  override def subject: String = "Expression IDs"

  override def specify(implicit
    interpreterContext: InterpreterContext
  ): Unit = {
    "be correct in simple arithmetic expressions" in
    withIdsInstrumenter { instrumenter =>
      val code = "main = 2 + 45 * 20"
      val meta = new Metadata
      val id1  = meta.addItem(7, 11)
      val id2  = meta.addItem(11, 7)
      val id3  = meta.addItem(11, 2)

      instrumenter.assertNodeExists(id1, "902")
      instrumenter.assertNodeExists(id2, "900")
      instrumenter.assertNodeExists(id3, "45")

      eval(meta.appendToCode(code))
    }

    "be correct with parenthesized expressions" in
    withIdsInstrumenter { instrumenter =>
      val code = "main = (2 + 45) * 20"
      val meta = new Metadata
      val id1  = meta.addItem(7, 13)
      val id2  = meta.addItem(8, 6)

      instrumenter.assertNodeExists(id1, "940")
      instrumenter.assertNodeExists(id2, "47")
      eval(meta.appendToCode(code))
    }

    "be correct in applications and method calls" in
    withIdsInstrumenter { instrumenter =>
      val code = "main = (2-2 == 0).if_then_else (Cons 5 6) 0"
      val meta = new Metadata
      val id1  = meta.addItem(7, 36)
      val id2  = meta.addItem(32, 8)

      instrumenter.assertNodeExists(id1, "Cons 5 6")
      instrumenter.assertNodeExists(id2, "Cons 5 6")
      eval(meta.appendToCode(code))
    }

    "be correct for deeply nested functions" in
    withIdsInstrumenter { instrumenter =>
      val code =
        """
<<<<<<< HEAD
          |Unit.method =
=======
          |from Builtins import all
          |
          |Nothing.method =
>>>>>>> a0f87b36
          |    foo = a -> b ->
          |        IO.println a
          |        add = a -> b -> a + b
          |        add a b
          |    foo 10 20
          |
          |main = Nothing.method
          |""".stripMargin
      val meta = new Metadata
<<<<<<< HEAD
      val id1  = meta.addItem(80, 5)
      val id2  = meta.addItem(98, 1)
      val id3  = meta.addItem(94, 7)
      val id4  = meta.addItem(107, 9)
=======
      val id1  = meta.addItem(109, 5)
      val id2  = meta.addItem(127, 1)
      val id3  = meta.addItem(123, 7)
      val id4  = meta.addItem(135, 9)
>>>>>>> a0f87b36

      instrumenter.assertNodeExists(id1, "30")
      instrumenter.assertNodeExists(id2, "10")
      instrumenter.assertNodeExists(id3, "30")
      instrumenter.assertNodeExists(id4, "30")
      eval(meta.appendToCode(code))
    }

    "be correct inside pattern matches" in
    withIdsInstrumenter { instrumenter =>
      val code =
        """
          |main =
          |    x = Cons 1 2
          |    y = Nil
          |
          |    add = a -> b -> a + b
          |
          |    foo = x -> case x of
          |        Cons a b ->
          |            z = add a b
          |            x = z * z
          |            x
          |        _ -> 5 * 5
          |
          |    foo x + foo y
          |""".stripMargin
      val meta = new Metadata
      val id1  = meta.addItem(80, 109)
      val id2  = meta.addItem(126, 7)
      val id3  = meta.addItem(146, 9)
      val id4  = meta.addItem(183, 5)

      instrumenter.assertNodeExists(id1, "9")
      instrumenter.assertNodeExists(id2, "3")
      instrumenter.assertNodeExists(id3, "Nothing")
      instrumenter.assertNodeExists(id4, "25")
      eval(meta.appendToCode(code))
    }

    "be correct for defaulted arguments" in
    withIdsInstrumenter { instrumenter =>
      val code =
        """
          |main =
          |    bar = x -> x + x * x
          |    foo = x -> (y = bar x) -> x + y
          |    foo 3
          |""".stripMargin
      val meta = new Metadata
      val id1  = meta.addItem(53, 5)
      val id2  = meta.addItem(57, 1)

      instrumenter.assertNodeExists(id1, "12")
      instrumenter.assertNodeExists(id2, "3")
      eval(meta.appendToCode(code))
    }

    "be correct for lazy arguments" in
    withIdsInstrumenter { instrumenter =>
      val code =
        """
          |main =
          |    bar = a -> ~b -> ~c -> b
          |
          |    bar 0 10 0
          |""".stripMargin
      val meta = new Metadata
      val id   = meta.addItem(35, 1)

      instrumenter.assertNodeExists(id, "10")
      eval(meta.appendToCode(code))
    }
  }
}<|MERGE_RESOLUTION|>--- conflicted
+++ resolved
@@ -37,10 +37,14 @@
 
     "be correct in applications and method calls" in
     withIdsInstrumenter { instrumenter =>
-      val code = "main = (2-2 == 0).if_then_else (Cons 5 6) 0"
+      val code =
+        """from Builtins import all
+          |
+          |main = (2-2 == 0).if_then_else (Cons 5 6) 0
+          |""".stripMargin
       val meta = new Metadata
-      val id1  = meta.addItem(7, 36)
-      val id2  = meta.addItem(32, 8)
+      val id1  = meta.addItem(33, 36)
+      val id2  = meta.addItem(58, 8)
 
       instrumenter.assertNodeExists(id1, "Cons 5 6")
       instrumenter.assertNodeExists(id2, "Cons 5 6")
@@ -51,13 +55,9 @@
     withIdsInstrumenter { instrumenter =>
       val code =
         """
-<<<<<<< HEAD
-          |Unit.method =
-=======
           |from Builtins import all
           |
           |Nothing.method =
->>>>>>> a0f87b36
           |    foo = a -> b ->
           |        IO.println a
           |        add = a -> b -> a + b
@@ -67,17 +67,10 @@
           |main = Nothing.method
           |""".stripMargin
       val meta = new Metadata
-<<<<<<< HEAD
-      val id1  = meta.addItem(80, 5)
-      val id2  = meta.addItem(98, 1)
-      val id3  = meta.addItem(94, 7)
-      val id4  = meta.addItem(107, 9)
-=======
       val id1  = meta.addItem(109, 5)
       val id2  = meta.addItem(127, 1)
       val id3  = meta.addItem(123, 7)
       val id4  = meta.addItem(135, 9)
->>>>>>> a0f87b36
 
       instrumenter.assertNodeExists(id1, "30")
       instrumenter.assertNodeExists(id2, "10")
@@ -90,6 +83,8 @@
     withIdsInstrumenter { instrumenter =>
       val code =
         """
+          |from Builtins import all
+          |
           |main =
           |    x = Cons 1 2
           |    y = Nil
@@ -106,10 +101,10 @@
           |    foo x + foo y
           |""".stripMargin
       val meta = new Metadata
-      val id1  = meta.addItem(80, 109)
-      val id2  = meta.addItem(126, 7)
-      val id3  = meta.addItem(146, 9)
-      val id4  = meta.addItem(183, 5)
+      val id1  = meta.addItem(106, 109)
+      val id2  = meta.addItem(152, 7)
+      val id3  = meta.addItem(172, 9)
+      val id4  = meta.addItem(209, 5)
 
       instrumenter.assertNodeExists(id1, "9")
       instrumenter.assertNodeExists(id2, "3")
