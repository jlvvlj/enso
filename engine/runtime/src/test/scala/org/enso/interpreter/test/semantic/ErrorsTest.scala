--- conflicted
+++ resolved
@@ -1,21 +1,22 @@
 package org.enso.interpreter.test.semantic
 
 import org.enso.interpreter.test.{
-  InterpreterTest,
   InterpreterContext,
-  InterpreterException
+  InterpreterException,
+  InterpreterTest
 }
 
 class ErrorsTest extends InterpreterTest {
   override def subject: String = "Errors and Panics"
 
-  override def specify(
-    implicit interpreterContext: InterpreterContext
+  override def specify(implicit
+    interpreterContext: InterpreterContext
   ): Unit = {
 
     "be thrown and stop evaluation" in {
       val code =
-        """
+        """from Builtins import all
+          |
           |type Foo
           |type Bar
           |type Baz
@@ -34,7 +35,8 @@
 
     "be recoverable and transformed into errors" in {
       val code =
-        """
+        """from Builtins import all
+          |
           |type MyError
           |
           |main =
@@ -44,12 +46,13 @@
           |""".stripMargin
 
       noException shouldBe thrownBy(eval(code))
-      consumeOut shouldEqual List("Error:MyError")
+      consumeOut shouldEqual List("(Error: MyError)")
     }
 
     "propagate through pattern matches" in {
       val code =
-        """
+        """from Builtins import all
+          |
           |type MyError
           |
           |main =
@@ -61,9 +64,6 @@
           |    IO.println matched
           |""".stripMargin
       noException shouldBe thrownBy(eval(code))
-<<<<<<< HEAD
-      consumeOut shouldEqual List("Error:MyError")
-=======
       consumeOut shouldEqual List("(Error: MyError)")
     }
 
@@ -84,12 +84,12 @@
           |""".stripMargin
       noException shouldBe thrownBy(eval(code))
       consumeOut shouldEqual List("1", "(Error: MyError)")
->>>>>>> a0f87b36
     }
 
     "be catchable by a user-provided special handling function" in {
       val code =
-        """
+        """from Builtins import all
+          |
           |main =
           |    intError = Error.throw 1
           |    intError.catch (x -> x + 3)
@@ -99,7 +99,8 @@
 
     "accept a constructor handler in catch function" in {
       val code =
-        """
+        """from Builtins import all
+          |
           |type MyCons err
           |
           |main =
@@ -107,16 +108,13 @@
           |    IO.println (unitErr.catch MyCons)
           |""".stripMargin
       eval(code)
-<<<<<<< HEAD
-      consumeOut shouldEqual List("MyCons Unit")
-=======
       consumeOut shouldEqual List("(MyCons Nothing)")
->>>>>>> a0f87b36
     }
 
     "accept a method handle in catch function" in {
       val code =
-        """
+        """from Builtins import all
+          |
           |type MyRecovered x
           |type MyError x
           |
@@ -128,12 +126,35 @@
           |    IO.println(myErr.catch recover)
           |""".stripMargin
       eval(code)
-      consumeOut shouldEqual List("MyRecovered 20")
+      consumeOut shouldEqual List("(MyRecovered 20)")
     }
 
     "make the catch method an identity for non-error values" in {
       val code = "main = 10.catch (x -> x + 1)"
       eval(code) shouldEqual 10
     }
+
+    "catch polyglot errors" in {
+      val code =
+        """from Builtins import all
+          |polyglot java import java.lang.Long
+          |
+          |main =
+          |    caught = Panic.recover (Long.parseLong (Array.new_1 "oops"))
+          |    IO.println caught
+          |    cause = caught.catch <| case _ of
+          |        Polyglot_Error err -> err
+          |        _ -> "fail"
+          |    IO.println cause
+          |    message = cause.getMessage (Array.new 0)
+          |    IO.println message
+          |""".stripMargin
+      eval(code)
+      consumeOut shouldEqual List(
+        """(Error: (Polyglot_Error java.lang.NumberFormatException: For input string: "oops"))""",
+        """java.lang.NumberFormatException: For input string: "oops"""",
+        """For input string: "oops""""
+      )
+    }
   }
 }