--- conflicted
+++ resolved
@@ -42,10 +42,6 @@
   override def runModule(
     ir: IR.Module,
     moduleContext: ModuleContext
-<<<<<<< HEAD
-  ): IR.Module =
-    ir.mapExpressions(runExpression(_, new InlineContext()))
-=======
   ): IR.Module = {
     val new_bindings = ir.bindings.map {
       case asc: IR.Type.Ascription => asc
@@ -56,7 +52,6 @@
     }
     ir.copy(bindings = new_bindings)
   }
->>>>>>> ab2c5ed0
 
   /** Executes the conversion pass in an inline context.
     *
