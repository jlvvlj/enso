--- conflicted
+++ resolved
@@ -64,15 +64,6 @@
   override def runModule(
     ir: IR.Module,
     moduleContext: ModuleContext
-<<<<<<< HEAD
-  ): IR.Module =
-    ir.mapExpressions(
-      runExpression(
-        _,
-        InlineContext(freshNameSupply = moduleContext.freshNameSupply)
-      )
-    )
-=======
   ): IR.Module = {
     val new_bindings = ir.bindings.map {
       case asc: IR.Type.Ascription => asc
@@ -89,7 +80,6 @@
     }
     ir.copy(bindings = new_bindings)
   }
->>>>>>> ab2c5ed0
 
   /** Desugars underscore arguments to lambdas for an arbitrary expression.
     *
@@ -148,7 +138,7 @@
         IR.Function.Lambda(
           List(
             IR.DefinitionArgument.Specified(
-              IR.Name.Literal(newName.name, None),
+              IR.Name.Literal(newName.name, isReferent = false, None),
               None,
               suspended = false,
               None
@@ -181,17 +171,16 @@
           args
             .zip(argIsUnderscore)
             .map(updateShorthandArg(_, freshNameSupply))
-            .map {
-              case s @ IR.CallArgument.Specified(_, value, _, _, _, _) =>
-                s.copy(value = desugarExpression(value, freshNameSupply))
+            .map { case s @ IR.CallArgument.Specified(_, value, _, _, _, _) =>
+              s.copy(value = desugarExpression(value, freshNameSupply))
             }
 
         // Generate a definition arg instance for each shorthand arg
         val defArgs = updatedArgs.zip(argIsUnderscore).map {
           case (arg, isShorthand) => generateDefinitionArg(arg, isShorthand)
         }
-        val actualDefArgs = defArgs.collect {
-          case Some(defArg) => defArg
+        val actualDefArgs = defArgs.collect { case Some(defArg) =>
+          defArg
         }
 
         // Determine whether or not the function itself is shorthand
@@ -224,7 +213,8 @@
           IR.Function.Lambda(
             List(
               IR.DefinitionArgument.Specified(
-                IR.Name.Literal(updatedName.get, fn.location),
+                IR.Name
+                  .Literal(updatedName.get, isReferent = false, fn.location),
                 None,
                 suspended = false,
                 None
@@ -280,12 +270,11 @@
     *         position is lambda shorthand, otherwise `false`
     */
   def determineLambdaShorthand(args: List[IR.CallArgument]): List[Boolean] = {
-    args.map {
-      case IR.CallArgument.Specified(_, value, _, _, _, _) =>
-        value match {
-          case _: IR.Name.Blank => true
-          case _                => false
-        }
+    args.map { case IR.CallArgument.Specified(_, value, _, _, _, _) =>
+      value match {
+        case _: IR.Name.Blank => true
+        case _                => false
+      }
     }
   }
 
@@ -337,7 +326,11 @@
         case IR.CallArgument.Specified(_, value, _, _, passData, diagnostics) =>
           // Note [Safe Casting to IR.Name.Literal]
           val defArgName =
-            IR.Name.Literal(value.asInstanceOf[IR.Name.Literal].name, None)
+            IR.Name.Literal(
+              value.asInstanceOf[IR.Name.Literal].name,
+              isReferent = false,
+              None
+            )
 
           Some(
             IR.DefinitionArgument.Specified(
