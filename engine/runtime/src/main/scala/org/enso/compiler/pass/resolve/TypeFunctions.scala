package org.enso.compiler.pass.resolve

import org.enso.compiler.context.{InlineContext, ModuleContext}
import org.enso.compiler.core.IR
import org.enso.compiler.core.IR.Application
import org.enso.compiler.exception.CompilerError
import org.enso.compiler.pass.IRPass
import org.enso.compiler.pass.analyse._
import org.enso.compiler.pass.desugar.{
  LambdaShorthandToLambda,
  OperatorToFunction,
  SectionsToBinOp
}
import org.enso.compiler.pass.lint.UnusedBindings

import scala.annotation.unused

/** This pass is responsible for lifting applications of type functions such as
  * `:` and `in` and `!` into their specific IR nodes.
  *
  * This pass requires the context to provide:
  *
  * - Nothing
  */
case object TypeFunctions extends IRPass {
  override type Metadata = IRPass.Metadata.Empty
  override type Config   = IRPass.Configuration.Default

  override val precursorPasses: Seq[IRPass] = List(
    IgnoredBindings,
    LambdaShorthandToLambda,
    OperatorToFunction,
    SectionsToBinOp
  )

  override val invalidatedPasses: Seq[IRPass] = List(
    AliasAnalysis,
    CachePreferenceAnalysis,
    DataflowAnalysis,
    DemandAnalysis,
    TailCall,
    UnusedBindings
  )

  /** Performs typing function resolution on a module.
    *
    * @param ir the Enso IR to process
    * @param moduleContext a context object that contains the information needed
    *                      to process a module
    * @return `ir`, possibly having made transformations or annotations to that
    *         IR.
    */
  override def runModule(
    ir: IR.Module,
    @unused moduleContext: ModuleContext
  ): IR.Module =
    ir.mapExpressions(resolveExpression)

  /** Performs typing function resolution on an expression.
    *
    * @param ir the Enso IR to process
    * @param inlineContext a context object that contains the information needed
    *                      for inline evaluation
    * @return `ir`, possibly having made transformations or annotations to that
    *         IR.
    */
  override def runExpression(
    ir: IR.Expression,
    @unused inlineContext: InlineContext
  ): IR.Expression =
    ir.transformExpressions { case a =>
      resolveExpression(a)
    }

  // === Pass Internals =======================================================

  /** The names of the known typing functions. */
  val knownTypingFunctions: Set[String] = Set(
    IR.Type.Ascription.name,
    IR.Type.Context.name,
    IR.Type.Error.name,
    IR.Type.Set.Concat.name,
    IR.Type.Set.Subsumption.name,
    IR.Type.Set.Equality.name,
    IR.Type.Set.Union.name,
    IR.Type.Set.Intersection.name,
    IR.Type.Set.Subtraction.name
  )

  /** Performs resolution of typing functions in an arbitrary expression.
    *
    * @param expr the expression to perform resolution in
    * @return `expr`, with any typing functions resolved
    */
  def resolveExpression(expr: IR.Expression): IR.Expression = {
<<<<<<< HEAD
    expr.transformExpressions {
      case app: IR.Application => resolveApplication(app)
=======
    expr.transformExpressions { case app: IR.Application =>
      val result = resolveApplication(app)
      app
        .getMetadata(DocumentationComments)
        .map(doc => result.updateMetadata(DocumentationComments -->> doc))
        .getOrElse(result)
>>>>>>> a0f87b36
    }
  }

  /** Performs resolution of typing functions in an application.
    *
    * @param app the application to perform resolution in
    * @return `app`, with any typing functions resolved
    */
  def resolveApplication(app: IR.Application): IR.Expression = {
    app match {
      case pre @ Application.Prefix(fn, arguments, _, _, _, _) =>
        fn match {
          case name: IR.Name if knownTypingFunctions.contains(name.name) =>
            resolveKnownFunction(pre)
          case _ =>
            pre.copy(
              function  = resolveExpression(fn),
              arguments = arguments.map(resolveCallArgument)
            )
        }
      case force @ Application.Force(target, _, _, _) =>
        force.copy(target = resolveExpression(target))
      case seq @ Application.Literal.Sequence(items, _, _, _) =>
        seq.copy(
          items = items.map(resolveExpression)
        )
      case tSet @ Application.Literal.Typeset(expr, _, _, _) =>
        tSet.copy(
          expression = expr.map(resolveExpression)
        )
      case _: Application.Operator =>
        throw new CompilerError(
          "Operators should not be present during typing functions lifting."
        )
    }
  }

  /** Resolves a known typing function to its IR node.
    *
    * @param prefix the application to resolve
    * @return the IR node representing `prefix`
    */
  def resolveKnownFunction(prefix: IR.Application.Prefix): IR.Expression = {
    val expectedNumArgs = 2
    val lengthIsValid   = prefix.arguments.length == expectedNumArgs
    val argsAreValid    = prefix.arguments.forall(isValidCallArg)

    if (lengthIsValid && argsAreValid) {
      val leftArg  = resolveExpression(prefix.arguments.head.value)
      val rightArg = resolveExpression(prefix.arguments.last.value)

      prefix.function.asInstanceOf[IR.Name].name match {
        case IR.Type.Ascription.name =>
          IR.Type.Ascription(leftArg, rightArg, prefix.location)
        case IR.Type.Context.name =>
          IR.Type.Context(leftArg, rightArg, prefix.location)
        case IR.Type.Error.name =>
          IR.Type.Error(leftArg, rightArg, prefix.location)
        case IR.Type.Set.Concat.name =>
          IR.Type.Set.Concat(leftArg, rightArg, prefix.location)
        case IR.Type.Set.Subsumption.name =>
          IR.Type.Set.Subsumption(leftArg, rightArg, prefix.location)
        case IR.Type.Set.Equality.name =>
          IR.Type.Set.Equality(leftArg, rightArg, prefix.location)
        case IR.Type.Set.Union.name =>
          IR.Type.Set.Union(leftArg, rightArg, prefix.location)
        case IR.Type.Set.Intersection.name =>
          IR.Type.Set.Intersection(leftArg, rightArg, prefix.location)
        case IR.Type.Set.Subtraction.name =>
          IR.Type.Set.Subtraction(leftArg, rightArg, prefix.location)
      }
    } else {
      IR.Error.InvalidIR(prefix)
    }
  }

  /** Performs resolution of typing functions in a call argument.
    *
    * @param arg the argument to perform resolution in
    * @return `arg`, with any call arguments resolved
    */
  def resolveCallArgument(arg: IR.CallArgument): IR.CallArgument = {
    arg match {
      case spec @ IR.CallArgument.Specified(_, value, _, _, _, _) =>
        spec.copy(
          value = resolveExpression(value)
        )
    }
  }

  // === Utilities ============================================================

  /** Checks if a call argument is valid for a typing expression.
    *
    * As all typing functions are _operators_ in the source, their arguments
    * must:
    *
    * - Not have a name defined.
    * - Have no suspension info or not be suspended
    *
    * @param arg the argument to check
    * @return `true` if `arg` is valid, otherwise `false`
    */
  def isValidCallArg(arg: IR.CallArgument): Boolean = {
    arg match {
      case IR.CallArgument.Specified(name, _, _, susp, _, _) =>
        name.isEmpty && (susp.isEmpty || susp.get)
    }
  }
}<|MERGE_RESOLUTION|>--- conflicted
+++ resolved
@@ -3,6 +3,7 @@
 import org.enso.compiler.context.{InlineContext, ModuleContext}
 import org.enso.compiler.core.IR
 import org.enso.compiler.core.IR.Application
+import org.enso.compiler.core.ir.MetadataStorage._
 import org.enso.compiler.exception.CompilerError
 import org.enso.compiler.pass.IRPass
 import org.enso.compiler.pass.analyse._
@@ -93,17 +94,12 @@
     * @return `expr`, with any typing functions resolved
     */
   def resolveExpression(expr: IR.Expression): IR.Expression = {
-<<<<<<< HEAD
-    expr.transformExpressions {
-      case app: IR.Application => resolveApplication(app)
-=======
     expr.transformExpressions { case app: IR.Application =>
       val result = resolveApplication(app)
       app
         .getMetadata(DocumentationComments)
         .map(doc => result.updateMetadata(DocumentationComments -->> doc))
         .getOrElse(result)
->>>>>>> a0f87b36
     }
   }
 
