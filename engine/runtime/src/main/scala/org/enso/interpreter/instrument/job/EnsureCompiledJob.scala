package org.enso.interpreter.instrument.job

import java.io.File
import java.util.Optional

<<<<<<< HEAD
import org.enso.compiler.context.{Changeset, SuggestionBuilder}
=======
import cats.implicits._
import org.enso.compiler.context.{
  Changeset,
  ModuleContext,
  SuggestionBuilder,
  SuggestionDiff
}
import org.enso.compiler.core.IR
import org.enso.compiler.pass.analyse.GatherDiagnostics
import org.enso.compiler.phase.ImportResolver
>>>>>>> a0f87b36
import org.enso.interpreter.instrument.CacheInvalidation
import org.enso.interpreter.instrument.execution.RuntimeContext
import org.enso.interpreter.runtime.Module
import org.enso.polyglot.Suggestion
import org.enso.polyglot.data.Tree
import org.enso.polyglot.runtime.Runtime.Api
import org.enso.text.buffer.Rope
import org.enso.text.editing.model.{Position, Range, TextEdit}

import scala.collection.concurrent.TrieMap
import scala.jdk.CollectionConverters._
import scala.jdk.OptionConverters._

/** A job that ensures that specified files are compiled.
  *
  * @param files a files to compile
  */
<<<<<<< HEAD
class EnsureCompiledJob(protected val files: List[File])
    extends Job[Unit](List.empty, true, false) {
=======
class EnsureCompiledJob(protected val files: Iterable[File])
    extends Job[EnsureCompiledJob.CompilationStatus](List.empty, true, false) {

  import EnsureCompiledJob.CompilationStatus
>>>>>>> a0f87b36

  /**
    * Create a job ensuring that files are compiled after applying the edits.
    *
    * @param file a file to compile
    */
  def this(file: File, edits: Seq[TextEdit]) = {
    this(List(file))
    EnsureCompiledJob.enqueueEdits(file, edits)
  }

  /** @inheritdoc */
  override def run(implicit ctx: RuntimeContext): CompilationStatus = {
    ctx.locking.acquireWriteCompilationLock()
    try {
<<<<<<< HEAD
      ensureCompiled(files)
=======
      val modules = files.flatMap { file =>
        ctx.executionService.getContext.getModuleForFile(file).toScala
      }
      ensureIndexedModules(modules)
      ensureIndexedImports(modules)
      ensureCompiledScope()
>>>>>>> a0f87b36
    } finally {
      ctx.locking.releaseWriteCompilationLock()
    }
  }

<<<<<<< HEAD
  /**
    * Run the compilation and invalidation logic.
    *
    * @param files the list of files to compile
    * @param ctx the runtime context
    */
  protected def ensureCompiled(
    files: Iterable[File]
  )(implicit ctx: RuntimeContext): Unit = {
    files.foreach { file =>
      compile(file).foreach { module =>
        applyEdits(file).ifPresent {
          case (changeset, edits) =>
            val moduleName = module.getName.toString
            runInvalidationCommands(
              buildCacheInvalidationCommands(changeset, edits)
            )
            if (module.isIndexed) {
              val removedSuggestions = SuggestionBuilder(changeset.source)
                .build(moduleName, module.getIr)
              compile(module)
              val addedSuggestions =
                SuggestionBuilder(changeset.applyEdits(edits))
                  .build(moduleName, module.getIr)
              sendSuggestionsUpdateNotification(
                removedSuggestions diff addedSuggestions,
                addedSuggestions diff removedSuggestions
              )
            } else {
              val addedSuggestions =
                SuggestionBuilder(changeset.applyEdits(edits))
                  .build(moduleName, module.getIr)
              sendReIndexNotification(moduleName, addedSuggestions)
              module.setIndexed(true)
            }
        }
      }
=======
  /** Run the scheduled compilation and invalidation logic, and send the
    * suggestion updates.
    *
    * @param modules the list of modules to compile.
    * @param ctx the runtime context
    */
  protected def ensureIndexedModules(
    modules: Iterable[Module]
  )(implicit ctx: RuntimeContext): Unit = {
    modules
      .foreach { module =>
        compile(module)
        val changeset = applyEdits(new File(module.getPath))
        compile(module).foreach { module =>
          runInvalidationCommands(
            buildCacheInvalidationCommands(changeset, module.getLiteralSource)
          )
          analyzeModule(module, changeset)
        }
      }
  }

  /** Compile the imported modules and send the suggestion updates.
    *
    * @param modules the list of modules to analyze.
    * @param ctx the runtime context
    */
  protected def ensureIndexedImports(
    modules: Iterable[Module]
  )(implicit ctx: RuntimeContext): Unit = {
    modules.foreach { module =>
      compile(module).foreach { module =>
        val importedModules =
          new ImportResolver(ctx.executionService.getContext.getCompiler)
            .mapImports(module)
            .filter(_.getName != module.getName)
        ctx.executionService.getLogger.finest(
          s"Module ${module.getName} imports ${importedModules.map(_.getName)}"
        )
        importedModules.foreach(analyzeImport)
      }
    }
  }

  /** Compile all modules in the scope and send the extracted suggestions.
    *
    * @param ctx the runtime context
    */
  protected def ensureCompiledScope()(implicit
    ctx: RuntimeContext
  ): CompilationStatus = {
    val modulesInScope =
      ctx.executionService.getContext.getTopScope.getModules.asScala
    ctx.executionService.getLogger
      .finest(s"Modules in scope: ${modulesInScope.map(_.getName)}")
    modulesInScope
      .map { module =>
        compile(module) match {
          case Left(err) =>
            ctx.executionService.getLogger
              .log(Level.SEVERE, s"Compilation error in ${module.getPath}", err)
            sendFailureUpdate(
              Api.ExecutionResult.Failure(
                err.getMessage,
                Option(module.getPath).map(new File(_))
              )
            )
            CompilationStatus.Failure
          case Right(module) =>
            analyzeModuleInScope(module)
            runCompilationDiagnostics(module)
        }
      }
      .maxOption
      .getOrElse(CompilationStatus.Success)
  }

  private def analyzeImport(
    module: Module
  )(implicit ctx: RuntimeContext): Unit = {
    if (
      !module.isIndexed &&
      module.getLiteralSource != null &&
      module.getPath != null
    ) {
      ctx.executionService.getLogger
        .finest(s"Analyzing imported ${module.getName}")
      val moduleName = module.getName.toString
      val addedSuggestions = SuggestionBuilder(module.getLiteralSource)
        .build(module.getName.toString, module.getIr)
        .filter(isSuggestionGlobal)
      val version = ctx.versioning.evalVersion(module.getLiteralSource.toString)
      val notification = Api.SuggestionsDatabaseModuleUpdateNotification(
        file    = new File(module.getPath),
        version = version,
        actions = Vector(Api.SuggestionsDatabaseAction.Clean(moduleName)),
        updates = SuggestionDiff.compute(Tree.empty, addedSuggestions)
      )
      sendModuleUpdate(notification)
      module.setIndexed(true)
    }
  }

  private def analyzeModuleInScope(module: Module)(implicit
    ctx: RuntimeContext
  ): Unit = {
    try module.getSource
    catch {
      case e: IOException =>
        ctx.executionService.getLogger.log(
          Level.SEVERE,
          s"Failed to get module source to analyze ${module.getName}",
          e
        )
    }
    if (
      !module.isIndexed &&
      module.getLiteralSource != null &&
      module.getPath != null
    ) {
      ctx.executionService.getLogger
        .finest(s"Analyzing module in scope ${module.getName}")
      val moduleName = module.getName.toString
      val newSuggestions = SuggestionBuilder(module.getLiteralSource)
        .build(moduleName, module.getIr)
        .filter(isSuggestionGlobal)
      val version = ctx.versioning.evalVersion(module.getLiteralSource.toString)
      val notification = Api.SuggestionsDatabaseModuleUpdateNotification(
        file    = new File(module.getPath),
        version = version,
        actions = Vector(Api.SuggestionsDatabaseAction.Clean(moduleName)),
        updates = SuggestionDiff.compute(Tree.empty, newSuggestions)
      )
      sendModuleUpdate(notification)
      module.setIndexed(true)
    }
  }

  private def analyzeModule(
    module: Module,
    changeset: Changeset[Rope]
  )(implicit ctx: RuntimeContext): Unit = {
    val moduleName = module.getName.toString
    val version    = ctx.versioning.evalVersion(module.getLiteralSource.toString)
    if (module.isIndexed) {
      ctx.executionService.getLogger
        .finest(s"Analyzing indexed module ${module.getName}")
      val prevSuggestions = SuggestionBuilder(changeset.source)
        .build(moduleName, changeset.ir)
      val newSuggestions =
        SuggestionBuilder(module.getLiteralSource)
          .build(moduleName, module.getIr)
      val diff = SuggestionDiff
        .compute(prevSuggestions, newSuggestions)
      val notification = Api.SuggestionsDatabaseModuleUpdateNotification(
        file    = new File(module.getPath),
        version = version,
        actions = Vector(),
        updates = diff
      )
      sendModuleUpdate(notification)
    } else {
      ctx.executionService.getLogger
        .finest(s"Analyzing not-indexed module ${module.getName}")
      val newSuggestions =
        SuggestionBuilder(module.getLiteralSource)
          .build(moduleName, module.getIr)
      val notification = Api.SuggestionsDatabaseModuleUpdateNotification(
        file    = new File(module.getPath),
        version = version,
        actions = Vector(Api.SuggestionsDatabaseAction.Clean(moduleName)),
        updates = SuggestionDiff.compute(Tree.empty, newSuggestions)
      )
      sendModuleUpdate(notification)
      module.setIndexed(true)
>>>>>>> a0f87b36
    }
  }

  /** Extract compilation diagnostics from the module and send the diagnostic
    * updates.
    *
    * @param module the module to analyze
    * @param ctx the runtime context
    * @return the compilation outcome
    */
  private def runCompilationDiagnostics(module: Module)(implicit
    ctx: RuntimeContext
  ): CompilationStatus = {
    val errors = GatherDiagnostics
      .runModule(module.getIr, ModuleContext(module))
      .unsafeGetMetadata(
        GatherDiagnostics,
        "No diagnostics metadata right after the gathering pass."
      )
      .diagnostics
    val diagnostics = errors.collect {
      case warn: IR.Warning =>
        createDiagnostic(Api.DiagnosticType.Warning(), module, warn)
      case error: IR.Error =>
        createDiagnostic(Api.DiagnosticType.Error(), module, error)
    }
    sendDiagnosticUpdates(diagnostics)
    getCompilationStatus(diagnostics)
  }

  /** Create Api diagnostic message from the `IR` node.
    *
    * @param kind the diagnostic type
    * @param module the module to analyze
    * @param diagnostic the diagnostic `IR` node
    * @return the diagnostic message
    */
  private def createDiagnostic(
    kind: Api.DiagnosticType,
    module: Module,
    diagnostic: IR.Diagnostic
  ): Api.ExecutionResult.Diagnostic = {
    val fileOpt = Option(module.getPath).map(new File(_))
    val locationOpt =
      diagnostic.location.map { loc =>
        val section = module.getSource.createSection(
          loc.location.start,
          loc.location.length
        )
        Range(
          Position(section.getStartLine - 1, section.getStartColumn - 1),
          Position(section.getEndLine - 1, section.getEndColumn)
        )
      }
    Api.ExecutionResult.Diagnostic(
      kind,
      diagnostic.message,
      fileOpt,
      locationOpt,
      Vector()
    )
  }

  /** Compile the module.
    *
    * @param module the module to compile.
    * @param ctx the runtime context
    * @return the compiled module
    */
<<<<<<< HEAD
  private def compile(module: Module)(implicit ctx: RuntimeContext): Module =
    module.parseScope(ctx.executionService.getContext).getModule
=======
  private def compile(
    module: Module
  )(implicit ctx: RuntimeContext): Either[Throwable, Module] = {
    val prevStage = module.getCompilationStage
    val compilationResult = Either.catchNonFatal {
      module.compileScope(ctx.executionService.getContext).getModule
    }
    if (prevStage != module.getCompilationStage) {
      ctx.executionService.getLogger.finest(
        s"Compiled ${module.getName} $prevStage->${module.getCompilationStage}"
      )
    }
    compilationResult
  }
>>>>>>> a0f87b36

  /** Apply pending edits to the file.
    *
    * @param file the file to apply edits to
    * @param ctx the runtime context
    * @return the [[Changeset]] object and the list of applied edits
    */
  private def applyEdits(
    file: File
  )(implicit
    ctx: RuntimeContext
  ): Optional[(Changeset[Rope], Seq[TextEdit])] = {
    ctx.locking.acquireFileLock(file)
    ctx.locking.acquireReadCompilationLock()
    try {
      val edits = EnsureCompiledJob.dequeueEdits(file)
      ctx.executionService
        .modifyModuleSources(file, edits.asJava)
        .map(_ -> edits)
    } finally {
      ctx.locking.releaseReadCompilationLock()
      ctx.locking.releaseFileLock(file)
    }
  }

  /** Create cache invalidation commands after applying the edits.
    *
    * @param changeset the [[Changeset]] object capturing the previous version
    * of IR
    * @param edits the list of applied edits
    * @param ctx the runtime context
    * @return the list of cache invalidation commands
    */
  private def buildCacheInvalidationCommands(
    changeset: Changeset[Rope],
    edits: Seq[TextEdit]
  )(implicit ctx: RuntimeContext): Seq[CacheInvalidation] = {
    val invalidateExpressionsCommand =
      CacheInvalidation.Command.InvalidateKeys(changeset.compute(edits))
    val scopeIds = ctx.executionService.getContext.getCompiler
      .parseMeta(changeset.source.toString)
      .map(_._2)
    val invalidateStaleCommand =
      CacheInvalidation.Command.InvalidateStale(scopeIds)
    Seq(invalidateExpressionsCommand, invalidateStaleCommand).map(
      CacheInvalidation(
        CacheInvalidation.StackSelector.All,
        _,
        Set(CacheInvalidation.IndexSelector.All)
      )
    )
  }

  /** Run the invalidation commands.
    *
    * @param invalidationCommands the invalidation command to run
    * @param ctx the runtime context
    */
  private def runInvalidationCommands(
    invalidationCommands: Iterable[CacheInvalidation]
  )(implicit ctx: RuntimeContext): Unit = {
    ctx.contextManager.getAll.valuesIterator
      .collect {
        case stack if stack.nonEmpty =>
          CacheInvalidation.runAll(stack, invalidationCommands)
      }
  }

<<<<<<< HEAD
  /**
    * Send notification about the suggestions database updates.
=======
  /** Send notification about module updates.
>>>>>>> a0f87b36
    *
    * @param removed the list of suggestions to remove
    * @param added the list of suggestions to add
    * @param ctx the runtime context
    */
  private def sendSuggestionsUpdateNotification(
    removed: Seq[Suggestion],
    added: Seq[Suggestion]
  )(implicit ctx: RuntimeContext): Unit =
<<<<<<< HEAD
    if (added.nonEmpty || removed.nonEmpty) {
      ctx.endpoint.sendToClient(
        Api.Response(
          Api.SuggestionsDatabaseUpdateNotification(
            removed.map(Api.SuggestionsDatabaseUpdate.Remove) :++
            added.map(Api.SuggestionsDatabaseUpdate.Add)
          )
        )
      )
    }

  /**
    * Send notification about the re-indexed module updates.
    *
    * @param moduleName the name of re-indexed module
    * @param added the list of suggestions to add
    * @param ctx the runtime context
    */
  private def sendReIndexNotification(
    moduleName: String,
    added: Seq[Suggestion]
  )(implicit ctx: RuntimeContext): Unit =
    ctx.endpoint.sendToClient(
      Api.Response(
        Api.SuggestionsDatabaseReIndexNotification(
          moduleName,
          added.map(Api.SuggestionsDatabaseUpdate.Add)
        )
      )
    )
=======
    if (payload.actions.nonEmpty || !payload.updates.isEmpty) {
      ctx.endpoint.sendToClient(Api.Response(payload))
    }

  /** Send notification about the compilation status.
    *
    * @param diagnostics the list of diagnostic messages returned by the
    * compiler
    * @param ctx the runtime context
    */
  private def sendDiagnosticUpdates(
    diagnostics: Seq[Api.ExecutionResult.Diagnostic]
  )(implicit ctx: RuntimeContext): Unit =
    if (diagnostics.nonEmpty) {
      ctx.contextManager.getAll.keys.foreach { contextId =>
        ctx.endpoint.sendToClient(
          Api.Response(Api.ExecutionUpdate(contextId, diagnostics))
        )
      }
    }

  /** Send notification about the compilation status.
    *
    * @param failure the execution failure
    * @param ctx the runtime context
    */
  private def sendFailureUpdate(
    failure: Api.ExecutionResult.Failure
  )(implicit ctx: RuntimeContext): Unit =
    ctx.contextManager.getAll.keys.foreach { contextId =>
      ctx.endpoint.sendToClient(
        Api.Response(Api.ExecutionFailed(contextId, failure))
      )
    }

  private def isSuggestionGlobal(suggestion: Suggestion): Boolean =
    suggestion match {
      case _: Suggestion.Atom     => true
      case _: Suggestion.Method   => true
      case _: Suggestion.Function => false
      case _: Suggestion.Local    => false
    }

  private def getCompilationStatus(
    diagnostics: Iterable[Api.ExecutionResult.Diagnostic]
  ): CompilationStatus =
    if (diagnostics.exists(_.kind == Api.DiagnosticType.Error()))
      CompilationStatus.Error
    else
      CompilationStatus.Success
>>>>>>> a0f87b36
}

object EnsureCompiledJob {

  /** The outcome of a compilation. */
  sealed trait CompilationStatus
  case object CompilationStatus {

    /** Compilation completed. */
    case object Success extends CompilationStatus

    /** Compilation completed with errors. */
    case object Error extends CompilationStatus

    /** Compiler crashed. */
    case object Failure extends CompilationStatus

    implicit val ordering: Ordering[CompilationStatus] =
      Ordering.by {
        case Success => 0
        case Error   => 1
        case Failure => 2
      }
  }

  private val unappliedEdits =
    new TrieMap[File, Seq[TextEdit]]()

  private def dequeueEdits(file: File): Seq[TextEdit] =
    unappliedEdits.remove(file).getOrElse(Seq())

  private def enqueueEdits(file: File, edits: Seq[TextEdit]): Unit =
    unappliedEdits.updateWith(file) {
      case Some(v) => Some(v :++ edits)
      case None    => Some(edits)
    }
<<<<<<< HEAD
=======

  /** Create a job ensuring that files are compiled.
    *
    * @param files the list of files to compile
    * @return a new job
    */
  def apply(files: Iterable[File]): EnsureCompiledJob = {
    new EnsureCompiledJob(files)
  }

  /** Create a job ensuring that files are compiled after applying the edits.
    *
    * @param file a file to compile
    * @param edits the list of edits to apply
    * @return a new job
    */
  def apply(file: File, edits: Seq[TextEdit]): EnsureCompiledJob = {
    EnsureCompiledJob.enqueueEdits(file, edits)
    EnsureCompiledJob(List(file))
  }

  /** Create a job ensuring that modules are compiled.
    *
    * @param modules a list of modules to compile
    * @return a new job
    */
  def apply(
    modules: Iterable[Module]
  )(implicit ctx: RuntimeContext): EnsureCompiledJob = {
    val files = modules.flatMap { module =>
      val file = Option(module.getPath).map(new File(_))
      if (file.isEmpty) {
        ctx.executionService.getLogger
          .severe(s"Failed to get file for module ${module.getName}")
      }
      file
    }
    new EnsureCompiledJob(files)
  }
>>>>>>> a0f87b36
}<|MERGE_RESOLUTION|>--- conflicted
+++ resolved
@@ -1,11 +1,8 @@
 package org.enso.interpreter.instrument.job
 
-import java.io.File
-import java.util.Optional
-
-<<<<<<< HEAD
-import org.enso.compiler.context.{Changeset, SuggestionBuilder}
-=======
+import java.io.{File, IOException}
+import java.util.logging.Level
+
 import cats.implicits._
 import org.enso.compiler.context.{
   Changeset,
@@ -16,7 +13,6 @@
 import org.enso.compiler.core.IR
 import org.enso.compiler.pass.analyse.GatherDiagnostics
 import org.enso.compiler.phase.ImportResolver
->>>>>>> a0f87b36
 import org.enso.interpreter.instrument.CacheInvalidation
 import org.enso.interpreter.instrument.execution.RuntimeContext
 import org.enso.interpreter.runtime.Module
@@ -34,84 +30,26 @@
   *
   * @param files a files to compile
   */
-<<<<<<< HEAD
-class EnsureCompiledJob(protected val files: List[File])
-    extends Job[Unit](List.empty, true, false) {
-=======
 class EnsureCompiledJob(protected val files: Iterable[File])
     extends Job[EnsureCompiledJob.CompilationStatus](List.empty, true, false) {
 
   import EnsureCompiledJob.CompilationStatus
->>>>>>> a0f87b36
-
-  /**
-    * Create a job ensuring that files are compiled after applying the edits.
-    *
-    * @param file a file to compile
-    */
-  def this(file: File, edits: Seq[TextEdit]) = {
-    this(List(file))
-    EnsureCompiledJob.enqueueEdits(file, edits)
-  }
 
   /** @inheritdoc */
   override def run(implicit ctx: RuntimeContext): CompilationStatus = {
     ctx.locking.acquireWriteCompilationLock()
     try {
-<<<<<<< HEAD
-      ensureCompiled(files)
-=======
       val modules = files.flatMap { file =>
         ctx.executionService.getContext.getModuleForFile(file).toScala
       }
       ensureIndexedModules(modules)
       ensureIndexedImports(modules)
       ensureCompiledScope()
->>>>>>> a0f87b36
     } finally {
       ctx.locking.releaseWriteCompilationLock()
     }
   }
 
-<<<<<<< HEAD
-  /**
-    * Run the compilation and invalidation logic.
-    *
-    * @param files the list of files to compile
-    * @param ctx the runtime context
-    */
-  protected def ensureCompiled(
-    files: Iterable[File]
-  )(implicit ctx: RuntimeContext): Unit = {
-    files.foreach { file =>
-      compile(file).foreach { module =>
-        applyEdits(file).ifPresent {
-          case (changeset, edits) =>
-            val moduleName = module.getName.toString
-            runInvalidationCommands(
-              buildCacheInvalidationCommands(changeset, edits)
-            )
-            if (module.isIndexed) {
-              val removedSuggestions = SuggestionBuilder(changeset.source)
-                .build(moduleName, module.getIr)
-              compile(module)
-              val addedSuggestions =
-                SuggestionBuilder(changeset.applyEdits(edits))
-                  .build(moduleName, module.getIr)
-              sendSuggestionsUpdateNotification(
-                removedSuggestions diff addedSuggestions,
-                addedSuggestions diff removedSuggestions
-              )
-            } else {
-              val addedSuggestions =
-                SuggestionBuilder(changeset.applyEdits(edits))
-                  .build(moduleName, module.getIr)
-              sendReIndexNotification(moduleName, addedSuggestions)
-              module.setIndexed(true)
-            }
-        }
-      }
-=======
   /** Run the scheduled compilation and invalidation logic, and send the
     * suggestion updates.
     *
@@ -287,7 +225,6 @@
       )
       sendModuleUpdate(notification)
       module.setIndexed(true)
->>>>>>> a0f87b36
     }
   }
 
@@ -357,10 +294,6 @@
     * @param ctx the runtime context
     * @return the compiled module
     */
-<<<<<<< HEAD
-  private def compile(module: Module)(implicit ctx: RuntimeContext): Module =
-    module.parseScope(ctx.executionService.getContext).getModule
-=======
   private def compile(
     module: Module
   )(implicit ctx: RuntimeContext): Either[Throwable, Module] = {
@@ -375,26 +308,23 @@
     }
     compilationResult
   }
->>>>>>> a0f87b36
 
   /** Apply pending edits to the file.
     *
     * @param file the file to apply edits to
     * @param ctx the runtime context
-    * @return the [[Changeset]] object and the list of applied edits
+    * @return the [[Changeset]] after applying the edits to the source
     */
   private def applyEdits(
     file: File
-  )(implicit
-    ctx: RuntimeContext
-  ): Optional[(Changeset[Rope], Seq[TextEdit])] = {
+  )(implicit ctx: RuntimeContext): Changeset[Rope] = {
     ctx.locking.acquireFileLock(file)
     ctx.locking.acquireReadCompilationLock()
     try {
       val edits = EnsureCompiledJob.dequeueEdits(file)
-      ctx.executionService
+      val suggestionBuilder = ctx.executionService
         .modifyModuleSources(file, edits.asJava)
-        .map(_ -> edits)
+      suggestionBuilder.build(edits)
     } finally {
       ctx.locking.releaseReadCompilationLock()
       ctx.locking.releaseFileLock(file)
@@ -403,27 +333,31 @@
 
   /** Create cache invalidation commands after applying the edits.
     *
-    * @param changeset the [[Changeset]] object capturing the previous version
-    * of IR
-    * @param edits the list of applied edits
+    * @param changeset the [[Changeset]] object capturing the previous
+    * version of IR
     * @param ctx the runtime context
     * @return the list of cache invalidation commands
     */
   private def buildCacheInvalidationCommands(
     changeset: Changeset[Rope],
-    edits: Seq[TextEdit]
+    source: Rope
   )(implicit ctx: RuntimeContext): Seq[CacheInvalidation] = {
     val invalidateExpressionsCommand =
-      CacheInvalidation.Command.InvalidateKeys(changeset.compute(edits))
+      CacheInvalidation.Command.InvalidateKeys(changeset.invalidated)
     val scopeIds = ctx.executionService.getContext.getCompiler
-      .parseMeta(changeset.source.toString)
+      .parseMeta(source.toString)
       .map(_._2)
     val invalidateStaleCommand =
       CacheInvalidation.Command.InvalidateStale(scopeIds)
-    Seq(invalidateExpressionsCommand, invalidateStaleCommand).map(
+    Seq(
       CacheInvalidation(
         CacheInvalidation.StackSelector.All,
-        _,
+        invalidateExpressionsCommand,
+        Set(CacheInvalidation.IndexSelector.Weights)
+      ),
+      CacheInvalidation(
+        CacheInvalidation.StackSelector.All,
+        invalidateStaleCommand,
         Set(CacheInvalidation.IndexSelector.All)
       )
     )
@@ -437,60 +371,21 @@
   private def runInvalidationCommands(
     invalidationCommands: Iterable[CacheInvalidation]
   )(implicit ctx: RuntimeContext): Unit = {
-    ctx.contextManager.getAll.valuesIterator
+    ctx.contextManager.getAll.values
       .collect {
         case stack if stack.nonEmpty =>
           CacheInvalidation.runAll(stack, invalidationCommands)
       }
   }
 
-<<<<<<< HEAD
-  /**
-    * Send notification about the suggestions database updates.
-=======
   /** Send notification about module updates.
->>>>>>> a0f87b36
-    *
-    * @param removed the list of suggestions to remove
-    * @param added the list of suggestions to add
-    * @param ctx the runtime context
-    */
-  private def sendSuggestionsUpdateNotification(
-    removed: Seq[Suggestion],
-    added: Seq[Suggestion]
+    *
+    * @param payload the module update
+    * @param ctx the runtime context
+    */
+  private def sendModuleUpdate(
+    payload: Api.SuggestionsDatabaseModuleUpdateNotification
   )(implicit ctx: RuntimeContext): Unit =
-<<<<<<< HEAD
-    if (added.nonEmpty || removed.nonEmpty) {
-      ctx.endpoint.sendToClient(
-        Api.Response(
-          Api.SuggestionsDatabaseUpdateNotification(
-            removed.map(Api.SuggestionsDatabaseUpdate.Remove) :++
-            added.map(Api.SuggestionsDatabaseUpdate.Add)
-          )
-        )
-      )
-    }
-
-  /**
-    * Send notification about the re-indexed module updates.
-    *
-    * @param moduleName the name of re-indexed module
-    * @param added the list of suggestions to add
-    * @param ctx the runtime context
-    */
-  private def sendReIndexNotification(
-    moduleName: String,
-    added: Seq[Suggestion]
-  )(implicit ctx: RuntimeContext): Unit =
-    ctx.endpoint.sendToClient(
-      Api.Response(
-        Api.SuggestionsDatabaseReIndexNotification(
-          moduleName,
-          added.map(Api.SuggestionsDatabaseUpdate.Add)
-        )
-      )
-    )
-=======
     if (payload.actions.nonEmpty || !payload.updates.isEmpty) {
       ctx.endpoint.sendToClient(Api.Response(payload))
     }
@@ -541,7 +436,6 @@
       CompilationStatus.Error
     else
       CompilationStatus.Success
->>>>>>> a0f87b36
 }
 
 object EnsureCompiledJob {
@@ -578,8 +472,6 @@
       case Some(v) => Some(v :++ edits)
       case None    => Some(edits)
     }
-<<<<<<< HEAD
-=======
 
   /** Create a job ensuring that files are compiled.
     *
@@ -619,5 +511,4 @@
     }
     new EnsureCompiledJob(files)
   }
->>>>>>> a0f87b36
 }