package org.enso.interpreter.instrument.job

import java.util.UUID

import org.enso.interpreter.instrument.InstrumentFrame
import org.enso.interpreter.instrument.execution.{Executable, RuntimeContext}
import org.enso.polyglot.runtime.Runtime.Api

/** A job responsible for executing a call stack for the provided context.
  *
  * @param contextId an identifier of a context to execute
  * @param stack a call stack to execute
  * @param updatedVisualisations a list of updated visualisations
  */
class ExecuteJob(
  contextId: UUID,
  stack: List[InstrumentFrame],
  updatedVisualisations: Seq[UUID]
) extends Job[Unit](List(contextId), true, true)
    with ProgramExecutionSupport {

  def this(exe: Executable) =
    this(exe.contextId, exe.stack.toList, exe.updatedVisualisations)

  /** @inheritdoc **/
  override def run(implicit ctx: RuntimeContext): Unit = {
    ctx.locking.acquireContextLock(contextId)
    ctx.locking.acquireReadCompilationLock()
    ctx.executionService.getContext.getThreadManager.enter()
    try {
<<<<<<< HEAD
      val errorOrOk = runProgram(contextId, stack, updatedVisualisations)
      errorOrOk match {
        case Left(e) =>
          ctx.endpoint.sendToClient(
            Api.Response(None, Api.ExecutionFailed(contextId, e))
=======
      val outcome =
        runProgram(
          contextId,
          stack,
          updatedVisualisations,
          sendMethodCallUpdates
        )
      outcome.foreach {
        case diagnostic: Api.ExecutionResult.Diagnostic =>
          ctx.endpoint.sendToClient(
            Api.Response(Api.ExecutionUpdate(contextId, Seq(diagnostic)))
          )
        case failure: Api.ExecutionResult.Failure =>
          ctx.endpoint.sendToClient(
            Api.Response(Api.ExecutionFailed(contextId, failure))
>>>>>>> a0f87b36
          )

        case Right(()) => //nop
      }
      ctx.endpoint.sendToClient(
        Api.Response(Api.ExecutionComplete(contextId))
      )
    } finally {
      ctx.executionService.getContext.getThreadManager.leave()
      ctx.locking.releaseReadCompilationLock()
      ctx.locking.releaseContextLock(contextId)
    }
  }

}<|MERGE_RESOLUTION|>--- conflicted
+++ resolved
@@ -11,30 +11,31 @@
   * @param contextId an identifier of a context to execute
   * @param stack a call stack to execute
   * @param updatedVisualisations a list of updated visualisations
+  * @param sendMethodCallUpdates a flag to send all the method calls of the
+  * executed frame as a value updates
   */
 class ExecuteJob(
   contextId: UUID,
   stack: List[InstrumentFrame],
-  updatedVisualisations: Seq[UUID]
+  updatedVisualisations: Seq[UUID],
+  sendMethodCallUpdates: Boolean
 ) extends Job[Unit](List(contextId), true, true)
     with ProgramExecutionSupport {
 
   def this(exe: Executable) =
-    this(exe.contextId, exe.stack.toList, exe.updatedVisualisations)
+    this(
+      exe.contextId,
+      exe.stack.toList,
+      exe.updatedVisualisations,
+      exe.sendMethodCallUpdates
+    )
 
-  /** @inheritdoc **/
+  /** @inheritdoc */
   override def run(implicit ctx: RuntimeContext): Unit = {
     ctx.locking.acquireContextLock(contextId)
     ctx.locking.acquireReadCompilationLock()
     ctx.executionService.getContext.getThreadManager.enter()
     try {
-<<<<<<< HEAD
-      val errorOrOk = runProgram(contextId, stack, updatedVisualisations)
-      errorOrOk match {
-        case Left(e) =>
-          ctx.endpoint.sendToClient(
-            Api.Response(None, Api.ExecutionFailed(contextId, e))
-=======
       val outcome =
         runProgram(
           contextId,
@@ -50,10 +51,7 @@
         case failure: Api.ExecutionResult.Failure =>
           ctx.endpoint.sendToClient(
             Api.Response(Api.ExecutionFailed(contextId, failure))
->>>>>>> a0f87b36
           )
-
-        case Right(()) => //nop
       }
       ctx.endpoint.sendToClient(
         Api.Response(Api.ExecutionComplete(contextId))
