---
layout: developer-doc
title: Enso Protocol Project Manager Message Specification
category: language-server
tags: [language-server, protocol, specification]
order: 3
---

# Enso Protocol Project Manager Message Specification

This document contains the specification of the Enso protocol messages that
pertain to the project manager component. Please familiarise yourself with the
[common](./protocol-common.md) features of the protocol before reading this
document.

For information on the design and architecture of the protocol, as well as its
transport formats, please look [here](./protocol-architecture).

<!-- MarkdownTOC levels="2,3" autolink="true" -->

- [Types](#types)
  - [`ProjectMetadata`](#projectmetadata)
- [Project Management Operations](#project-management-operations)
  - [`project/open`](#projectopen)
  - [`project/close`](#projectclose)
  - [`project/list`](#projectlist)
  - [`project/create`](#projectcreate)
  - [`project/rename`](#projectrename)
  - [`project/delete`](#projectdelete)
  - [`project/listSample`](#projectlistsample)
- [Language Server Management](#language-server-management)
- [Errors](#errors)
  - [`ProjectNameValidationError`](#projectnamevalidationerror)
  - [`ProjectDataStoreError`](#projectdatastoreerror)
  - [`ProjectExistsError`](#projectexistserror)
  - [`ProjectNotFoundError`](#projectnotfounderror)
  - [`ProjectOpenError`](#projectopenerror)
  - [`ProjectCloseError`](#projectcloseerror)
  - [`ProjectNotOpenError`](#projectnotopenerror)
  - [`ProjectOpenByOtherPeersError`](#projectopenbyotherpeerserror)
  - [`CannotRemoveOpenProjectError`](#cannotremoveopenprojecterror)

<!-- /MarkdownTOC -->

## Types

There are a number of types that are used only within the project server's
protocol messages. These are specified here.

### `ProjectMetadata`

This type represents information about a project.

#### Format

```typescript
interface ProjectMetadata {
  name: String;
  id: UUID;
  lastOpened: UTCDateTime;
}
```

## Project Management Operations

The primary responsibility of the project managers is to allow users to manage
their projects.

### `project/open`

This message requests that the project manager open a specified project. This
operation also includes spawning an instance of the language server open on the
specified project.

- **Type:** Request
- **Direction:** Client -> Server
- **Connection:** Protocol
- **Visibility:** Public

#### Parameters

```typescript
interface ProjectOpenRequest {
  projectId: UUID;
}
```

#### Result

```typescript
interface ProjectOpenResult {
  languageServerJsonAddress: IPWithSocket;
  languageServerBinaryAddress: IPWithSocket;
}
```

#### Errors

- [`ProjectNotFoundError`](#projectnotfounderror) to signal that the project
  doesn't exist.
- [`ProjectDataStoreError`](#projectdatastoreerror) to signal problems with
  underlying data store.
- [`ProjectOpenError`](#projectopenerror) to signal failures during server boot.

### `project/close`

This message requests that the project manager close a specified project. This
operation includes shutting down the language server gracefully so that it can
persist state to disk as needed.

- **Type:** Request
- **Direction:** Client -> Server
- **Connection:** Protocol
- **Visibility:** Public

#### Parameters

```typescript
interface ProjectCloseRequest {
  projectId: UUID;
}
```

#### Result

```typescript
{
}
```

#### Errors

- [`ProjectNotFoundError`](#projectnotfounderror) to signal that the project
  doesn't exist.
- [`ProjectDataStoreError`](#projectdatastoreerror) to signal problems with
  underlying data store.
- [`ProjectCloseError`](#projectcloseerror) to signal failures that occurred
  during language server stoppage.
- [`ProjectNotOpenError`](#projectnotopenerror) to signal cannot close a project
  that is not open.
- [`ProjectOpenByOtherPeersError`](#projectopenbyotherpeerserror) to signal that
  cannot close a project that is open by other clients.

### `project/list`

This message requests that the project manager lists all user's projects. The
list of projects is sorted by the open time.

- **Type:** Request
- **Direction:** Client -> Server
- **Connection:** Protocol
- **Visibility:** Public

#### Parameters

```typescript
interface ProjectListRequest {
  numberOfProjects?: Int;
}
```

#### Result

```typescript
interface ProjectListResponse {
  projects: [ProjectMetadata];
}
```

#### Errors

- [`ProjectDataStoreError`](#projectdatastoreerror) to signal problems with
  underlying data store.

### `project/create`

This message requests the creation of a new project.

- **Type:** Request
- **Direction:** Client -> Server
- **Connection:** Protocol
- **Visibility:** Public

#### Parameters

```typescript
interface ProjectCreateRequest {
  name: String;
}
```

#### Result

```typescript
interface ProjectOpenResponse {
  projectId: UUID;
}
```

#### Errors

- [`ProjectNameValidationError`](#projectnamevalidationerror) to signal
  validation failures.
- [`ProjectDataStoreError`](#projectdatastoreerror) to signal problems with
  underlying data store.
- [`ProjectExistsError`](#projectexistserror) to signal that the project already
  exists.

### `project/rename`

This message requests the renaming of a project.

- **Type:** Request
- **Direction:** Client -> Server
- **Connection:** Protocol
- **Visibility:** Public

#### Parameters

```typescript
interface ProjectRenameRequest {
  projectId: UUID;
  name: String;
}
```

#### Result

```
null
```

#### Errors

- [`ProjectNameValidationError`](#projectnamevalidationerror) to signal
  validation failures.
- [`ProjectDataStoreError`](#projectdatastoreerror) to signal problems with
  underlying data store.
- [`ProjectExistsError`](#projectexistserror) to signal that the project with
  the provided name already exists.
- [`ServiceError`](#serviceerror) to signal that the the operation timed out.
- [`LanguageServerError`](#languageservererror) to signal generic language
  server failures.

### `project/delete`

This message requests the deletion of a project.

- **Type:** Request
- **Direction:** Client -> Server
- **Connection:** Protocol
- **Visibility:** Public

#### Parameters

```typescript
interface ProjectDeleteRequest {
  projectId: UUID;
}
```

#### Result

```typescript
{
}
```

#### Errors

- [`ProjectDataStoreError`](#projectdatastoreerror) to signal problems with
  underlying data store.
- [`ProjectNotFoundError`](#projectnotfounderror) to signal that the project
  doesn't exist.
- [`CannotRemoveOpenProjectError`](#cannotremoveopenprojecterror) to signal that
  the project cannot be removed, because is open by at least one user.

### `project/listSample`

This request lists the sample projects that are available to the user.

- **Type:** Request
- **Direction:** Client -> Server
- **Connection:** Protocol
- **Visibility:** Public

#### Parameters

```typescript
interface ProjectListSampleRequest {
  numProjects: Int;
}
```

#### Result

```typescript
interface ProjectListSampleResponse {
  projects: [ProjectMetadata];
}
```

#### Errors

TBC

<<<<<<< HEAD
=======
## Action Progress Reporting

Some actions, especially those related to installation of new components may
take a long time (for example because big packages need to be downloaded).

The protocol includes notifications tied to such actions that can be used to
display progress bars.

Each task has a lifecycle of being initialized with a `task/started`
notification (which contains a UUID that identifies that task), being updated
with `task/progress-update` and finalized with `task/finished`. `task/finished`
may include an error (but please note that regardless of the task-related error,
the error will also be reported for the original request associated with the
task, for example as `ComponentInstallationError` returned for the
`project/open` request that triggered the installation).

Tasks are sent while an operation is being processed and a single operation may
consist of several (sub)tasks.

For example, when opening a project the flow may be following:

- `project/open` request sent to the server
- notification `task/started` (downloading the archive)
- multiple notifications `task/progress-update` related to that task
- notification `task/finished`
- notification `task/started` (extracting the archive)
- multiple notifications `task/progress-update` related to that task
- notification `task/finished`
- reply to the original `project/open` request

All task progress updates happen within the response/request flow (up to a
possible reordering of messages).

### `task/started`

Indicates that a long running task has been started.

Currently only used when components are being installed to show installation
progress.

- **Type:** Notification
- **Direction:** Server -> Client
- **Connection:** Protocol
- **Visibility:** Public

#### Parameters

```typescript
interface TaskStartNotification {
  /**
   * Unique identifier of the task, used to correlate progress updates and the
   * finished notification.
   */
  taskId: UUID;

  /**
   * Name of the operation this task is related to, for example
   * `project/open`.
   */
  relatedOperation: String;

  /** Unit in which progress of this task is measured. */
  unit: ProgressUnit;

  /**
   * Indicates total expected progress.
   *
   * May be missing, as it is not always known, for example when downloading a
   * file of unknown size or waiting on a lock.
   */
  total?: Long;
}
```

### `task/progress-update`

Indicates a progress update for a specific task.

- **Type:** Notification
- **Direction:** Server -> Client
- **Connection:** Protocol
- **Visibility:** Public

#### Parameters

```typescript
interface TaskUpdateNotification {
  taskId: UUID;

  /** Optional message explaining current status of the task. */
  message?: String;

  /** Indicates amount of progress, for example: count of processed bytes. */
  done: Long;
}
```

### `task/finished`

Indicates that a task has been finished, either successfully or with an error.

- **Type:** Notification
- **Direction:** Server -> Client
- **Connection:** Protocol
- **Visibility:** Public

#### Parameters

```typescript
interface TaskFinishedNotification {
  taskId: UUID;

  /** Optional message informing about task completion. */
  message?: String;

  /** Specifies if the task succeeded or failed. */
  success: bool;
}
```

## Runtime Version Management

### `engine/list-installed`

Lists engine versions currently installed.

Please note that the broken marks associated with each engine currently
represent the state at the moment of installation. As of now, if the broken mark
has been added later, it is not updated automatically.

- **Type:** Request
- **Direction:** Client -> Server
- **Connection:** Protocol
- **Visibility:** Public

#### Parameters

```typescript
null;
```

#### Result

```typescript
interface EngineVersionListResponse {
  /** List of installed engines. */
  versions: [EngineVersion];
}
```

#### Errors

TBC

### `engine/list-available`

Queries the repository to list all engine versions that are available to be
installed.

- **Type:** Request
- **Direction:** Client -> Server
- **Connection:** Protocol
- **Visibility:** Public

#### Parameters

```typescript
null;
```

#### Result

```typescript
interface EngineVersionListResponse {
  /** List of available engines. */
  versions: [EngineVersion];
}
```

#### Errors

- [`ComponentRepositoryUnavailable`](#componentrepositoryunavailable) to signal
  that the component repository could not be reached.

### `engine/install`

Requests to install the specified engine version. If that version is already
installed, it has no effect.

- **Type:** Request
- **Direction:** Client -> Server
- **Connection:** Protocol
- **Visibility:** Public

#### Parameters

```typescript
interface EngineInstallRequest {
  /** Semver string of engine version that should be installed. */
  version: String;

  /**
   * Specifies whether the engine should be installed even if it is marked as
   * broken.
   *
   * If not provided, defaults to `false`.
   */
  forceInstallBroken?: bool;
}
```

#### Result

```typescript
null;
```

#### Errors

- [`BrokenComponentError`](#brokencomponenterror) to signal that the requested
  engine version is marked as broken (only in case `forceInstallBroken` was set
  to `false`).
- [`ComponentInstallationError`](#componentinstallationerror) to signal that the
  installation of a missing component has failed.
- [`ProjectManagerUpgradeRequired`](#projectmanagerupgraderequired) to signal
  that the requested engine version requires a more recent project manager, so
  an upgrade has to be performed before continuing.

### `engine/uninstall`

Requests to uninstall the specified engine version.

If that version was not installed, it has no effect.

- **Type:** Request
- **Direction:** Client -> Server
- **Connection:** Protocol
- **Visibility:** Public

#### Parameters

```typescript
interface EngineUninstallRequest {
  /** Semver string of engine version that should be uninstalled. */
  version: String;
}
```

#### Result

```typescript
null;
```

#### Errors

- [`ComponentUninstallationError`](#componentuninstallationerror) to signal that
  the component could not have been uninstalled.

## Configuration Management

### `global-config/get`

Gets a value from the global config.

- **Type:** Request
- **Direction:** Client -> Server
- **Connection:** Protocol
- **Visibility:** Public

#### Parameters

```typescript
interface GlobalConfigGetRequest {
  key: String;
}
```

#### Result

```typescript
interface GlobalConfigGetResponse {
  /**
   * The value set in the config.
   *
   * The field may be missing if the requested value is not set in the config.
   */
  value?: String;
}
```

#### Errors

- [`GlobalConfigurationAccessError`](#globalconfigurationaccesserror) to signal
  that the configuration file could not be accessed.

### `global-config/set`

Sets a value in the global config.

- **Type:** Request
- **Direction:** Client -> Server
- **Connection:** Protocol
- **Visibility:** Public

#### Parameters

```typescript
interface GlobalConfigSetRequest {
  key: String;
  value: String;
}
```

#### Result

```typescript
null;
```

#### Errors

- [`GlobalConfigurationAccessError`](#globalconfigurationaccesserror) to signal
  that the configuration file could not be accessed.

### `global-config/delete`

Deletes a value from the global config, or does nothing if it did not exist.

- **Type:** Request
- **Direction:** Client -> Server
- **Connection:** Protocol
- **Visibility:** Public

#### Parameters

```typescript
interface GlobalConfigDeleteRequest {
  key: String;
}
```

#### Result

```typescript
null;
```

#### Errors

- [`GlobalConfigurationAccessError`](#globalconfigurationaccesserror) to signal
  that the configuration file could not be accessed.

## Logging Service

### `logging-service/get-endpoint`

Requests the endpoint for connecting to the logging service.

- **Type:** Request
- **Direction:** Client -> Server
- **Connection:** Protocol
- **Visibility:** Public

#### Parameters

```typescript
null;
```

#### Result

```typescript
interface LoggingServiceEndpointResponse {
  uri: String;
}
```

#### Errors

- [`LoggingServiceUnavailable`](#loggingserviceunavailable) to signal that the
  logging service is unavailable.

>>>>>>> ab2c5ed0
## Language Server Management

The project manager is also responsible for managing the language server. This
means that it needs to be able to spawn the process, but also tell the process
when to shut down.

> The actionables for this section are:
>
> - Fill it in when we have more of an idea about exactly how this spawning
>   relationship is going to work.

## Errors

The project manager component has its own set of errors. This section is not a
complete specification and will be updated as new errors are added.

### `ProjectNameValidationError`

Signals validation failures.

```typescript
"error" : {
  "code" : 4001,
  "message" : "Cannot create project with empty name"
}
```

### `ProjectDataStoreError`

Signals problems with underlying data store.

```typescript
"error" : {
  "code" : 4002,
  "message" : "Cannot load project index"
}
```

### `ProjectExistsError`

Signals that the project already exists.

```typescript
"error" : {
  "code" : 4003,
  "message" : "Project with the provided name exists"
}
```

### `ProjectNotFoundError`

Signals that the project doesn't exist.

```typescript
"error" : {
  "code" : 4004,
  "message" : "Project with the provided id does not exist"
}
```

### `ProjectOpenError`

Signals that the project cannot be open due to boot failures.

```typescript
"error" : {
  "code" : 4005,
  "message" : "A boot failure."
}
```

### `ProjectNotOpenError`

Signals that cannot close project that is not open.

```typescript
"error" : {
  "code" : 4006,
  "message" : "Cannot close project that is not open"
}
```

### `ProjectOpenByOtherPeersError`

Signals that cannot close a project that is open by other clients.

```typescript
"error" : {
  "code" : 4007,
  "message" : "Cannot close project because it is open by other peers"
}
```

### `CannotRemoveOpenProjectError`

Signals that cannot remove open project.

```typescript
"error" : {
  "code" : 4008,
  "message" : "Cannot remove open project"
}
```

### `ProjectCloseError`

Signals failures during shutdown of a server.

```typescript
"error" : {
  "code" : 4009,
  "message" : "A shutdown failure."
}
```

### `LanguageServerError`

Signals generic language server errors.

```typescript
"error" : {
  "code" : 4010,
  "message" : "The language server is unresponsive"
}
```<|MERGE_RESOLUTION|>--- conflicted
+++ resolved
@@ -14,12 +14,15 @@
 document.
 
 For information on the design and architecture of the protocol, as well as its
-transport formats, please look [here](./protocol-architecture).
+transport formats, please look [here](./protocol-architecture.md).
 
 <!-- MarkdownTOC levels="2,3" autolink="true" -->
 
 - [Types](#types)
   - [`ProjectMetadata`](#projectmetadata)
+  - [`MissingComponentAction`](#missingcomponentaction)
+  - [`ProgressUnit`](#progressunit)
+  - [`EngineVersion`](#engineversion)
 - [Project Management Operations](#project-management-operations)
   - [`project/open`](#projectopen)
   - [`project/close`](#projectclose)
@@ -28,17 +31,41 @@
   - [`project/rename`](#projectrename)
   - [`project/delete`](#projectdelete)
   - [`project/listSample`](#projectlistsample)
+- [Action Progress Reporting](#action-progress-reporting)
+  - [`task/started`](#taskstarted)
+  - [`task/progress-update`](#taskprogress-update)
+  - [`task/finished`](#taskfinished)
+- [Components Management](#components-management)
+  - [`engine/list-installed`](#enginelist-installed)
+  - [`engine/list-available`](#enginelist-available)
+  - [`engine/install`](#engineinstall)
+  - [`engine/uninstall`](#engineuninstall)
+- [Configuration Management](#configuration-management)
+  - [`global-config/get`](#global-configget)
+  - [`global-config/set`](#global-configset)
+  - [`global-config/delete`](#global-configdelete)
+- [Logging Service](#logging-service)
+  - [`logging-service/get-endpoint`](#logging-serviceget-endpoint)
 - [Language Server Management](#language-server-management)
-- [Errors](#errors)
+- [Errors](#errors-15)
+  - [`MissingComponentError`](#missingcomponenterror)
+  - [`BrokenComponentError`](#brokencomponenterror)
+  - [`ProjectManagerUpgradeRequired`](#projectmanagerupgraderequired)
+  - [`ComponentInstallationError`](#componentinstallationerror)
+  - [`ComponentUninstallationError`](#componentuninstallationerror)
+  - [`ComponentRepositoryUnavailable`](#componentrepositoryunavailable)
   - [`ProjectNameValidationError`](#projectnamevalidationerror)
   - [`ProjectDataStoreError`](#projectdatastoreerror)
   - [`ProjectExistsError`](#projectexistserror)
   - [`ProjectNotFoundError`](#projectnotfounderror)
   - [`ProjectOpenError`](#projectopenerror)
-  - [`ProjectCloseError`](#projectcloseerror)
   - [`ProjectNotOpenError`](#projectnotopenerror)
   - [`ProjectOpenByOtherPeersError`](#projectopenbyotherpeerserror)
   - [`CannotRemoveOpenProjectError`](#cannotremoveopenprojecterror)
+  - [`ProjectCloseError`](#projectcloseerror)
+  - [`LanguageServerError`](#languageservererror)
+  - [`GlobalConfigurationAccessError`](#globalconfigurationaccesserror)
+  - [`LoggingServiceUnavailable`](#loggingserviceunavailable)
 
 <!-- /MarkdownTOC -->
 
@@ -61,6 +88,49 @@
 }
 ```
 
+### `MissingComponentAction`
+
+This type specifies what action should be taken if a component required to
+complete an operation is missing.
+
+- `Fail` will make the operation fail if any components are missing.
+- `Install` will try to install any missing components, unless they are marked
+  as broken.
+- `ForceInstallBroken` will try to install all missing components, even if some
+  of them are marked as broken.
+
+#### Format
+
+```typescript
+type MissingComponentAction = Fail | Install | ForceInstallBroken;
+```
+
+### `ProgressUnit`
+
+This type specifies the unit of progress updates related to a task.
+
+#### Format
+
+```typescript
+type ProgressUnit = Bytes | Other;
+```
+
+### `EngineVersion`
+
+This type represents an installed or available engine version.
+
+#### Format
+
+```typescript
+interface EngineVersion {
+  /** Semver string of engine version. */
+  version: String;
+
+  /** Specifies if that version is marked as broken. */
+  markedAsBroken: bool;
+}
+```
+
 ## Project Management Operations
 
 The primary responsibility of the project managers is to allow users to manage
@@ -72,6 +142,15 @@
 operation also includes spawning an instance of the language server open on the
 specified project.
 
+To open a project, an engine version that is specified in project settings needs
+to be installed. If `missingComponentAction` is set to `install` or
+`force-install-broken`, this action will install any missing components,
+otherwise, an error will be reported if a component is missing. A typical usage
+scenario may consist of first trying to open the project without installing
+missing components. If that fails with the `MissingComponentError`, the client
+can ask the user if they want to install the missing components and re-attempt
+the action.
+
 - **Type:** Request
 - **Direction:** Client -> Server
 - **Connection:** Protocol
@@ -82,6 +161,13 @@
 ```typescript
 interface ProjectOpenRequest {
   projectId: UUID;
+
+  /**
+   * Specifies how to handle missing components.
+   *
+   * If not provided, defaults to `fail`.
+   */
+  missingComponentAction?: MissingComponentAction;
 }
 ```
 
@@ -101,6 +187,17 @@
 - [`ProjectDataStoreError`](#projectdatastoreerror) to signal problems with
   underlying data store.
 - [`ProjectOpenError`](#projectopenerror) to signal failures during server boot.
+- [`MissingComponentError`](#missingcomponenterror) to signal that the component
+  required to open the project was missing (only in case
+  `missingComponentAction` was set to `fail`).
+- [`BrokenComponentError`](#brokencomponenterror) to signal that the component
+  required to open the project was being installed but is marked as broken (only
+  in case `missingComponentAction` was set to `install`).
+- [`ComponentInstallationError`](#componentinstallationerror) to signal that the
+  installation of a missing component has failed.
+- [`ProjectManagerUpgradeRequired`](#projectmanagerupgraderequired) to signal
+  that the requested engine version requires a more recent project manager, so
+  an upgrade has to be performed before continuing.
 
 ### `project/close`
 
@@ -176,6 +273,10 @@
 
 This message requests the creation of a new project.
 
+To create a project, an engine version associated with it needs to be installed.
+Depending on `missingComponentAction`, any components required to complete the
+operation are missing will be installed or a failure will be reported.
+
 - **Type:** Request
 - **Direction:** Client -> Server
 - **Connection:** Protocol
@@ -185,7 +286,26 @@
 
 ```typescript
 interface ProjectCreateRequest {
+  /** Name of the project to create. */
   name: String;
+
+  /**
+   * Enso Engine version to use for the project.
+   *
+   * Possible values are:
+   * - a semver version string identifying an Enso engine version,
+   * - `default` to use the current default.
+   *
+   * The field is optional - if it is missing, it is treated as `default`.
+   */
+  version?: String;
+
+  /**
+   * Specifies how to handle missing components.
+   *
+   * If not provided, defaults to `fail`.
+   */
+  missingComponentAction?: MissingComponentAction;
 }
 ```
 
@@ -205,6 +325,17 @@
   underlying data store.
 - [`ProjectExistsError`](#projectexistserror) to signal that the project already
   exists.
+- [`MissingComponentError`](#missingcomponenterror) to signal that the component
+  required to create the project was missing (only in case
+  `missingComponentAction` was set to `fail`).
+- [`BrokenComponentError`](#brokencomponenterror) to signal that the component
+  required to create the project was being installed but is marked as broken
+  (only in case `missingComponentAction` was set to `install`).
+- [`ComponentInstallationError`](#componentinstallationerror) to signal that the
+  installation of a missing component has failed.
+- [`ProjectManagerUpgradeRequired`](#projectmanagerupgraderequired) to signal
+  that the requested engine version requires a more recent project manager, so
+  an upgrade has to be performed before continuing.
 
 ### `project/rename`
 
@@ -238,7 +369,8 @@
   underlying data store.
 - [`ProjectExistsError`](#projectexistserror) to signal that the project with
   the provided name already exists.
-- [`ServiceError`](#serviceerror) to signal that the the operation timed out.
+- [`ServiceError`](./protocol-common.md#serviceerror) to signal that the the
+  operation timed out.
 - [`LanguageServerError`](#languageservererror) to signal generic language
   server failures.
 
@@ -304,8 +436,6 @@
 
 TBC
 
-<<<<<<< HEAD
-=======
 ## Action Progress Reporting
 
 Some actions, especially those related to installation of new components may
@@ -689,23 +819,111 @@
 - [`LoggingServiceUnavailable`](#loggingserviceunavailable) to signal that the
   logging service is unavailable.
 
->>>>>>> ab2c5ed0
 ## Language Server Management
 
 The project manager is also responsible for managing the language server. This
 means that it needs to be able to spawn the process, but also tell the process
 when to shut down.
 
-> The actionables for this section are:
->
-> - Fill it in when we have more of an idea about exactly how this spawning
->   relationship is going to work.
+A language server process is spawned within the `project/open` call. That call
+returns endpoints that the client can use to connect to the language server.
+When `project/close` is called, the language server is shutdown. Moreover,
+between these two calls, the project manager sends heartbeat messages to the
+language server to check if it is still running. In case that it has crashed, a
+restart is attempted.
 
 ## Errors
 
 The project manager component has its own set of errors. This section is not a
 complete specification and will be updated as new errors are added.
 
+Besides the required `code` and `message` fields, the errors may have a `data`
+field which can store additional error-specific payload.
+
+### `MissingComponentError`
+
+Signals that a component required to complete the action was missing, but the
+action did not ask for it to be automatically installed.
+
+```typescript
+"error" : {
+  "code" : 4020,
+  "message" : "Engine 1.2.3 is required to complete the action but it is not installed."
+}
+```
+
+### `BrokenComponentError`
+
+Signals that a component that was being installed is marked as broken, but the
+option to forcibly install broken components was not set.
+
+This error may handled by warning the user about the broken version or
+suggesting to upgrade the project and asking to confirm using the broken
+version. If the user wants to ignore the warning, the operation can be
+reattempted with the option to forcibly install broken components.
+
+```typescript
+"error" : {
+  "code" : 4021,
+  "message" : "Engine 1.2.3 is marked as broken."
+}
+```
+
+### `ProjectManagerUpgradeRequired`
+
+Signals that installation of a missing compoment has been attempted, but the
+required engine version requires a newer version of project manager than what is
+currently running.
+
+This error type includes the optional `data` field which is an object with a
+field `minimumRequiredVersion` that is a semver string of the project manager
+version that is required to complete the related action.
+
+```typescript
+"error" : {
+  "code" : 4022,
+  "message" : "Project manager 1.2.3 is required to install the requested engine. Please upgrade.",
+  "data": {
+    "minimumRequiredVersion": "1.2.3"
+  }
+}
+```
+
+### `ComponentInstallationError`
+
+Signals that installation of a missing component has been attempted but it has
+failed.
+
+```typescript
+"error" : {
+  "code" : 4023,
+  "message" : "A problem occurred when trying to find the release: Cannot find release `enso-1.2.3-not-published`."
+}
+```
+
+### `ComponentUninstallationError`
+
+Signals that uninstallation of a component has failed.
+
+```typescript
+"error" : {
+  "code" : 4024,
+  "message" : "The requested engine version is not installed."
+}
+```
+
+### `ComponentRepositoryUnavailable`
+
+Signals that the repository is unavailable and could not be queried (usually
+caused by lack of internet connection).
+
+```typescript
+"error" : {
+  "code" : 4025,
+  "message" : "Could not connect to github.com"
+}
+```
+
 ### `ProjectNameValidationError`
 
 Signals validation failures.
@@ -814,4 +1032,26 @@
   "code" : 4010,
   "message" : "The language server is unresponsive"
 }
+```
+
+### `GlobalConfigurationAccessError`
+
+Signals that the global configuration file could not be accessed or parsed.
+
+```typescript
+"error" : {
+  "code" : 4011,
+  "message" : "The global configuration file is malformed."
+}
+```
+
+### `LoggingServiceUnavailable`
+
+Signals that the logging service is not available.
+
+```typescript
+"error" : {
+  "code" : 4012,
+  "message" : "The logging service has failed to boot."
+}
 ```