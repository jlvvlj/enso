[package]
name    = "lexer-generation"
version = "0.1.0"
authors = ["Enso Team <enso-dev@enso.org>"]
edition = "2018"

description  = "The generated code for the lexer of the enso language."
readme       = "README.md"
homepage     = "https://github.com/enso-org/enso/lib/rust/lexer/generation"
repository   = "https://github.com/enso-org/enso"
license-file = "../../../../LICENSE"

keywords   = ["lexer", "finite-automata"]
categories = ["parsing"]

publish = false

[lib]
crate-type = ["cdylib", "rlib"]
test       = true
bench      = true

[dependencies]
<<<<<<< HEAD
flexer            = { path = "../../flexer" , version = "0.1.0" }
lexer-definition = { path = "../definition", version = "0.1.0" }

[build-dependencies]
flexer            = { path = "../../flexer" , version = "0.1.0" }
lexer-definition = { path = "../definition", version = "0.1.0" }
=======
enso-flexer      = { version = "0.1.3" }
enso-prelude     = { version = "0.1.7" }
lexer-definition = { path = "../definition", version = "0.1.0" }

[build-dependencies]
enso-flexer      = { version = "0.1.3" }
lexer-definition = { path = "../definition", version = "0.1.0" }

[dev-dependencies]
criterion = "0.3"

[[bench]]
name = "lexer_time_bench"
harness = false
>>>>>>> a0f87b36
<|MERGE_RESOLUTION|>--- conflicted
+++ resolved
@@ -1,17 +1,8 @@
 [package]
-name    = "lexer-generation"
+name    = "lexer"
 version = "0.1.0"
 authors = ["Enso Team <enso-dev@enso.org>"]
 edition = "2018"
-
-description  = "The generated code for the lexer of the enso language."
-readme       = "README.md"
-homepage     = "https://github.com/enso-org/enso/lib/rust/lexer/generation"
-repository   = "https://github.com/enso-org/enso"
-license-file = "../../../../LICENSE"
-
-keywords   = ["lexer", "finite-automata"]
-categories = ["parsing"]
 
 publish = false
 
@@ -21,14 +12,6 @@
 bench      = true
 
 [dependencies]
-<<<<<<< HEAD
-flexer            = { path = "../../flexer" , version = "0.1.0" }
-lexer-definition = { path = "../definition", version = "0.1.0" }
-
-[build-dependencies]
-flexer            = { path = "../../flexer" , version = "0.1.0" }
-lexer-definition = { path = "../definition", version = "0.1.0" }
-=======
 enso-flexer      = { version = "0.1.3" }
 enso-prelude     = { version = "0.1.7" }
 lexer-definition = { path = "../definition", version = "0.1.0" }
@@ -42,5 +25,4 @@
 
 [[bench]]
 name = "lexer_time_bench"
-harness = false
->>>>>>> a0f87b36
+harness = false