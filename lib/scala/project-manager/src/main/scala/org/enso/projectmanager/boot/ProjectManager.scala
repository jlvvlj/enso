--- conflicted
+++ resolved
@@ -5,6 +5,8 @@
 
 import akka.http.scaladsl.Http
 import com.typesafe.scalalogging.LazyLogging
+import org.apache.commons.cli.CommandLine
+import org.enso.languageserver.util.Logging
 import org.enso.projectmanager.boot.Globals.{
   ConfigFilename,
   ConfigNamespace,
@@ -12,14 +14,13 @@
   SuccessExitCode
 }
 import org.enso.projectmanager.boot.configuration.ProjectManagerConfig
+import org.enso.version.VersionDescription
 import pureconfig.ConfigSource
+import pureconfig.generic.auto._
 import zio.ZIO.effectTotal
 import zio._
 import zio.console._
 import zio.interop.catz.core._
-import org.enso.projectmanager.infrastructure.config.ConfigurationReaders.fileReader
-import org.enso.version.VersionDescription
-import pureconfig.generic.auto._
 
 import scala.concurrent.duration._
 import scala.concurrent.{Await, ExecutionContext, ExecutionContextExecutor}
@@ -94,10 +95,6 @@
         success = ZIO.succeed(_)
       )
 
-<<<<<<< HEAD
-  /**
-    * The main function of the application, which will be passed the command-line
-=======
   override def run(args: List[String]): ZIO[ZEnv, Nothing, ExitCode] = {
     Cli.parse(args.toArray) match {
       case Right(opts) =>
@@ -110,14 +107,18 @@
   }
 
   /** The main function of the application, which will be passed the command-line
->>>>>>> a0f87b36
     * arguments to the program and has to return an `IO` with the errors fully handled.
     */
-  override def run(args: List[String]): ZIO[ZEnv, Nothing, Int] = {
-    if (args.contains("--version")) {
-      displayVersion(args.contains("--json"))
+  def runOpts(options: CommandLine): ZIO[ZEnv, Nothing, ExitCode] = {
+    if (options.hasOption(Cli.HELP_OPTION)) {
+      ZIO.effectTotal(Cli.printHelp()) *>
+      ZIO.succeed(SuccessExitCode)
+    } else if (options.hasOption(Cli.VERSION_OPTION)) {
+      displayVersion(options.hasOption(Cli.JSON_OPTION))
     } else {
+      val verbosity = options.getOptions.count(_ == Cli.option.verbose)
       logger.info("Starting Project Manager...")
+      setupLogging(verbosity) *>
       mainProcess.fold(
         th => { th.printStackTrace(); FailureExitCode },
         _ => SuccessExitCode
@@ -125,7 +126,25 @@
     }
   }
 
-  private def displayVersion(useJson: Boolean): ZIO[Console, Nothing, Int] = {
+  private def setupLogging(verbosityLevel: Int): UIO[Unit] =
+    ZIO
+      .effectTotal {
+        val level = verbosityLevel match {
+          case 0 => Logging.LogLevel.Info
+          case 1 => Logging.LogLevel.Debug
+          case _ => Logging.LogLevel.Trace
+        }
+        Logging.setLogLevel(level) match {
+          case Right(level) =>
+            logger.info(s"Set log level $level")
+          case Left(error) =>
+            logger.error(s"Failed to set log level $level", error)
+        }
+      }
+
+  private def displayVersion(
+    useJson: Boolean
+  ): ZIO[Console, Nothing, ExitCode] = {
     val versionDescription = VersionDescription.make(
       "Enso Project Manager",
       includeRuntimeJVMInfo = true
