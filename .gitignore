
#############
## GraalVM ##
#############

graal_dumps

#########
## JVM ##
#########

graal_dumps/
target/
*.class
*.log

##########
## Rust ##
##########

Cargo.lock
**/*.rs.bk
wasm-pack.log
/lib/rust/lexer/generation/src/lexer-engine.rs

#############
## Haskell ##
#############

dist
cabal-dev
.stack-work/

############
## NodeJS ##
############

node_modules/
package-lock.json

############
## System ##
############

.DS_Store

############
## Images ##
############

*.jpg
*.jpeg
*.bmp
*.psd

######################
## Tooling Specific ##
######################

.idea/
.vscode/
*.swp
.projections.json
.nvmrc

############################
## Rendered Documentation ##
############################

javadoc/
scaladoc/

#######################
## Benchmark Reports ##
#######################

bench-report.xml

##############
## Binaries ##
##############

/enso
*.jar

#########
## IDE ##
#########

.editorconfig
<<<<<<< HEAD
.bloop/
=======
.bloop/
.bsp/
project/metals.sbt

#################
## Build Cache ##
#################

build-cache/
>>>>>>> a0f87b36
<|MERGE_RESOLUTION|>--- conflicted
+++ resolved
@@ -13,6 +13,7 @@
 target/
 *.class
 *.log
+.java-version
 
 ##########
 ## Rust ##
@@ -21,7 +22,7 @@
 Cargo.lock
 **/*.rs.bk
 wasm-pack.log
-/lib/rust/lexer/generation/src/lexer-engine.rs
+generated/
 
 #############
 ## Haskell ##
@@ -62,6 +63,7 @@
 *.swp
 .projections.json
 .nvmrc
+*.iml
 
 ############################
 ## Rendered Documentation ##
@@ -81,16 +83,18 @@
 ##############
 
 /enso
+*.exe
+/enso.exp
+/enso.lib
+*.pdb
 *.jar
+
 
 #########
 ## IDE ##
 #########
 
 .editorconfig
-<<<<<<< HEAD
-.bloop/
-=======
 .bloop/
 .bsp/
 project/metals.sbt
@@ -99,5 +103,4 @@
 ## Build Cache ##
 #################
 
-build-cache/
->>>>>>> a0f87b36
+build-cache/